--- conflicted
+++ resolved
@@ -241,12 +241,8 @@
 template <portfft::direction Dir, portfft::complex_storage Storage, typename ElemT, typename Scalar,
           portfft::domain Domain>
 void verify_dft(const portfft::descriptor<Scalar, Domain>& desc, std::vector<ElemT> ref_output,
-<<<<<<< HEAD
-                const std::vector<ElemT>& actual_output, const double comparison_tolerance, const char* elem_name) {
-=======
                 const std::vector<ElemT>& actual_output, const double comparison_tolerance,
                 const char* elem_name = "") {
->>>>>>> 6338eb78
   constexpr bool IsComplex = Domain == portfft::domain::COMPLEX;
   constexpr bool IsForward = Dir == portfft::direction::FORWARD;
   constexpr bool IsInterleaved = Storage == portfft::complex_storage::INTERLEAVED_COMPLEX;
