/***************************************************************************
 *
 *  Copyright (C) Codeplay Software Ltd.
 *
 *  Licensed under the Apache License, Version 2.0 (the "License");
 *  you may not use this file except in compliance with the License.
 *  You may obtain a copy of the License at
 *
 *      http://www.apache.org/licenses/LICENSE-2.0
 *
 *  Unless required by applicable law or agreed to in writing, software
 *  distributed under the License is distributed on an "AS IS" BASIS,
 *  WITHOUT WARRANTIES OR CONDITIONS OF ANY KIND, either express or implied.
 *  See the License for the specific language governing permissions and
 *  limitations under the License.
 *
 *  Codeplay's portFFT
 *
 **************************************************************************/

#ifndef PORTFFT_DESCRIPTOR_HPP
#define PORTFFT_DESCRIPTOR_HPP

#include <sycl/sycl.hpp>

#include <complex>
#include <cstdint>
#include <functional>
#include <numeric>
#include <vector>

#include "common/exceptions.hpp"
#include "common/subgroup.hpp"
#include "defines.hpp"
#include "enums.hpp"
#include "specialization_constant.hpp"
#include "utils.hpp"

namespace portfft {
template <typename Scalar, domain Domain>
class committed_descriptor;
namespace detail {
<<<<<<< HEAD
template <typename Scalar, domain Domain, direction Dir, detail::layout LayoutIn, detail::layout LayoutOut,
          Idx SubgroupSize, typename TIn>
void compute_level(const typename committed_descriptor<Scalar, Domain>::kernel_data_struct& kd_struct, TIn input,
                   Scalar* output, const Scalar* twiddles_ptr, const IdxGlobal* factors_triple, Scalar scale_factor,
                   IdxGlobal intermediate_twiddle_offset, IdxGlobal subimpl_twiddle_offset,
                   IdxGlobal input_global_offset, IdxGlobal committed_size, Idx num_batches_in_l2,
                   IdxGlobal n_transforms, IdxGlobal batch_start, Idx factor_id, Idx total_factors,
                   const std::vector<sycl::event>& dependencies, std::vector<sycl::event>& out_events,
                   sycl::queue& queue);
=======
template <typename Scalar, domain Domain, detail::layout LayoutIn, detail::layout LayoutOut, Idx SubgroupSize,
          typename TIn>
std::vector<sycl::event> compute_level(
    const typename committed_descriptor<Scalar, Domain>::kernel_data_struct& kd_struct, TIn input, Scalar* output,
    TIn input_imag, Scalar* output_imag, const Scalar* twiddles_ptr, const IdxGlobal* factors_triple,
    IdxGlobal intermediate_twiddle_offset, IdxGlobal subimpl_twiddle_offset, IdxGlobal input_global_offset,
    IdxGlobal committed_size, Idx num_batches_in_l2, IdxGlobal n_transforms, IdxGlobal batch_start, Idx factor_id,
    Idx total_factors, complex_storage storage, const std::vector<sycl::event>& dependencies, sycl::queue& queue);
>>>>>>> e4167aed

template <typename Scalar, domain Domain, typename TOut>
sycl::event transpose_level(const typename committed_descriptor<Scalar, Domain>::kernel_data_struct& kd_struct,
                            const Scalar* input, TOut output, const IdxGlobal* factors_triple, IdxGlobal committed_size,
<<<<<<< HEAD
                            Idx num_batches_in_l2, IdxGlobal n_transforms, IdxGlobal batch_start, Idx factor_num,
                            Idx total_factors, IdxGlobal output_offset, sycl::queue& queue,
                            std::shared_ptr<Scalar>& ptr1, std::shared_ptr<Scalar>& ptr2,
                            const std::vector<sycl::event>& events, std::vector<sycl::event>& generated_events);
=======
                            Idx num_batches_in_l2, IdxGlobal n_transforms, IdxGlobal batch_start, Idx total_factors,
                            IdxGlobal output_offset, sycl::queue& queue, const std::vector<sycl::event>& events,
                            complex_storage storage);
>>>>>>> e4167aed

// kernel names
// TODO: Remove all templates except Scalar, Domain and Memory and SubgroupSize
template <typename Scalar, domain, detail::memory, detail::layout, detail::layout, Idx SubgroupSize>
class workitem_kernel;
template <typename Scalar, domain, detail::memory, detail::layout, detail::layout, Idx SubgroupSize>
class subgroup_kernel;
template <typename Scalar, domain, detail::memory, detail::layout, detail::layout, Idx SubgroupSize>
class workgroup_kernel;
template <typename Scalar, domain, detail::memory, detail::layout, detail::layout, Idx SubgroupSize>
class global_kernel;
template <typename Scalar, detail::memory>
class transpose_kernel;

/**
 * Return the default strides for a given dft size
 *
 * @param lengths the dimensions of the dft
 */
inline std::vector<std::size_t> get_default_strides(const std::vector<std::size_t>& lengths) {
  std::vector<std::size_t> strides(lengths.size());
  std::size_t total_size = 1;
  for (std::size_t i_plus1 = lengths.size(); i_plus1 > 0; i_plus1--) {
    std::size_t i = i_plus1 - 1;
    strides[i] = total_size;
    total_size *= lengths[i];
  }
  return strides;
}

/**
 * Return whether the given descriptor has default strides and distance for a given direction
 *
 * @tparam Descriptor Descriptor type
 * @param desc Descriptor to check
 * @param dir Direction
 */
template <typename Descriptor>
bool has_default_strides_and_distance(const Descriptor& desc, direction dir) {
  const auto default_strides = get_default_strides(desc.lengths);
  const auto default_distance = desc.get_flattened_length();
  return desc.get_strides(dir) == default_strides && desc.get_distance(dir) == default_distance;
}

/**
 * Return whether the given descriptor has strides and distance consistent with the batch interleaved layout
 *
 * @tparam Descriptor Descriptor type
 * @param desc Descriptor to check
 * @param dir Direction
 */
template <typename Descriptor>
bool is_batch_interleaved(const Descriptor& desc, direction dir) {
  return desc.lengths.size() == 1 && desc.get_distance(dir) == 1 &&
         desc.get_strides(dir).back() == desc.number_of_transforms;
}

/**
 * Return an enum describing the layout of the data in the descriptor
 *
 * @tparam Descriptor Descriptor type
 * @param desc Descriptor to check
 * @param dir Direction
 */
template <typename Descriptor>
detail::layout get_layout(const Descriptor& desc, direction dir) {
  if (has_default_strides_and_distance(desc, dir)) {
    return detail::layout::PACKED;
  }
  if (is_batch_interleaved(desc, dir)) {
    return detail::layout::BATCH_INTERLEAVED;
  }
  return detail::layout::UNPACKED;
}

}  // namespace detail

// forward declaration
template <typename Scalar, domain Domain>
struct descriptor;

/*
Compute functions in the `committed_descriptor` call `dispatch_kernel` and `dispatch_kernel_helper`. These two functions
ensure the kernel is run with a supported subgroup size. Next `dispatch_kernel_helper` calls `run_kernel`. The
`run_kernel` member function picks appropriate implementation and calls the static `run_kernel of that implementation`.
The implementation specific `run_kernel` handles differences between forward and backward computations, casts the memory
(USM or buffers) from complex to scalars and launches the kernel. Each function described in this doc has only one
templated overload that handles both directions of transforms and buffer and USM memory.

Device functions make no assumptions on the size of a work group or the number of workgroups in a kernel. These numbers
can be tuned for each device.

Implementation-specific `run_kernel` function make the size of the FFT that is handled by the individual workitems
compile time constant. The one for subgroup implementation also calls `cross_sg_dispatcher` that makes the
cross-subgroup factor of FFT size compile time constant. They do that by using a switch on the FFT size for one
workitem, before calling `workitem_impl`, `subgroup_impl` or `workgroup_impl` . The `_impl` functions take the FFT size
for one workitem as a template  parameter. Only the calls that are determined to fit into available registers (depending
on the value of PORTFFT_TARGET_REGS_PER_WI macro) are actually instantiated.

The `_impl` functions iterate over the batch of problems, loading data for each first in
local memory then from there into private one. This is done in these two steps to avoid non-coalesced global memory
accesses. `workitem_impl` loads one problem per workitem, `subgroup_impl` loads one problem per subgroup and
`workgroup_impl` loads one problem per workgroup. After doing computations by the calls to `wi_dft` for workitem,
`sg_dft` for subgroup and `wg_dft` for workgroup, the data is written out, going through local memory again.

The computational parts of the implementations are further documented in files with their implementations
`workitem.hpp`, `subgroup.hpp` and `workgroup.hpp`.
*/

/**
 * A committed descriptor that contains everything that is needed to run FFT.
 *
 * @tparam Scalar type of the scalar used for computations
 * @tparam Domain domain of the FFT
 */
template <typename Scalar, domain Domain>
class committed_descriptor {
  using complex_type = std::complex<Scalar>;

  friend struct descriptor<Scalar, Domain>;
<<<<<<< HEAD
  template <typename Scalar1, domain Domain1, direction Dir, detail::layout LayoutIn, detail::layout LayoutOut,
            Idx SubgroupSize, typename TIn>
  friend void detail::compute_level(
=======
  template <typename Scalar1, domain Domain1, detail::layout LayoutIn, detail::layout LayoutOut, Idx SubgroupSize,
            typename TIn>
  friend std::vector<sycl::event> detail::compute_level(
>>>>>>> e4167aed
      const typename committed_descriptor<Scalar1, Domain1>::kernel_data_struct& kd_struct, TIn input, Scalar1* output,
      TIn input_imag, Scalar1* output_imag, const Scalar1* twiddles_ptr, const IdxGlobal* factors_triple,
      IdxGlobal intermediate_twiddle_offset, IdxGlobal subimpl_twiddle_offset, IdxGlobal input_global_offset,
      IdxGlobal committed_size, Idx num_batches_in_l2, IdxGlobal n_transforms, IdxGlobal batch_start, Idx factor_id,
<<<<<<< HEAD
      Idx total_factors, const std::vector<sycl::event>& dependencies, std::vector<sycl::event>& out_events,
      sycl::queue& queue);
=======
      Idx total_factors, complex_storage storage, const std::vector<sycl::event>& dependencies, sycl::queue& queue);
>>>>>>> e4167aed

  template <typename Scalar1, domain Domain1, typename TOut>
  friend sycl::event detail::transpose_level(
      const typename committed_descriptor<Scalar1, Domain1>::kernel_data_struct& kd_struct, const Scalar1* input,
      TOut output, const IdxGlobal* factors_triple, IdxGlobal committed_size, Idx num_batches_in_l2,
<<<<<<< HEAD
      IdxGlobal n_transforms, IdxGlobal batch_start, Idx factor_num, Idx total_factors, IdxGlobal output_offset,
      sycl::queue& queue, std::shared_ptr<Scalar1>& ptr1, std::shared_ptr<Scalar1>& ptr2,
      const std::vector<sycl::event>& events, std::vector<sycl::event>& generated_events);
=======
      IdxGlobal n_transforms, IdxGlobal batch_start, Idx total_factors, IdxGlobal output_offset, sycl::queue& queue,
      const std::vector<sycl::event>& events, complex_storage storage);
>>>>>>> e4167aed

  descriptor<Scalar, Domain> params;
  sycl::queue queue;
  sycl::device dev;
  sycl::context ctx;
  Idx n_compute_units;
  std::vector<std::size_t> supported_sg_sizes;
  Idx local_memory_size;
  IdxGlobal llc_size;
  std::shared_ptr<Scalar> scratch_ptr_1;
  std::shared_ptr<Scalar> scratch_ptr_2;
  std::size_t scratch_space_required;

  struct kernel_data_struct {
    sycl::kernel_bundle<sycl::bundle_state::executable> exec_bundle;
    std::vector<Idx> factors;
    std::size_t length;
    Idx used_sg_size;
    Idx num_sgs_per_wg;
    std::shared_ptr<Scalar> twiddles_forward;
    detail::level level;
    IdxGlobal batch_size;
    std::size_t local_mem_required;
    IdxGlobal global_range;
    IdxGlobal local_range;

    kernel_data_struct(sycl::kernel_bundle<sycl::bundle_state::executable>&& exec_bundle,
                       const std::vector<Idx>& factors, std::size_t length, Idx used_sg_size, Idx num_sgs_per_wg,
                       std::shared_ptr<Scalar> twiddles_forward, detail::level level)
        : exec_bundle(std::move(exec_bundle)),
          factors(factors),
          length(length),
          used_sg_size(used_sg_size),
          num_sgs_per_wg(num_sgs_per_wg),
          twiddles_forward(twiddles_forward),
          level(level) {}
  };

  struct dimension_struct {
    std::vector<kernel_data_struct> forward_kernels;
    std::vector<kernel_data_struct> backward_kernels;
    std::vector<kernel_data_struct> transpose_kernels;
    std::shared_ptr<IdxGlobal> factors_and_scan;
    detail::level level;
    std::size_t length;
    std::size_t committed_length;
    bool is_prime;
    Idx used_sg_size;
    Idx num_batches_in_l2;
    Idx forward_factors;
    Idx backward_factors;

<<<<<<< HEAD
    dimension_struct(std::vector<kernel_data_struct> kernels, detail::level level, std::size_t length,
                     std::size_t committed_length, bool is_prime, Idx used_sg_size)
        : kernels(kernels),
          level(level),
          length(length),
          committed_length(committed_length),
          is_prime(is_prime),
=======
    dimension_struct(std::vector<kernel_data_struct> forward_kernels, std::vector<kernel_data_struct> backward_kernels,
                     detail::level level, std::size_t length, Idx used_sg_size)
        : forward_kernels(std::move(forward_kernels)),
          backward_kernels(std::move(backward_kernels)),
          level(level),
          length(length),
>>>>>>> e4167aed
          used_sg_size(used_sg_size) {}
  };

  std::vector<dimension_struct> dimensions;

  template <typename Impl, typename... Args>
  auto dispatch(detail::level level, Args&&... args) {
    switch (level) {
      case detail::level::WORKITEM:
        return Impl::template inner<detail::level::WORKITEM, void>::execute(*this, args...);
      case detail::level::SUBGROUP:
        return Impl::template inner<detail::level::SUBGROUP, void>::execute(*this, args...);
      case detail::level::WORKGROUP:
        return Impl::template inner<detail::level::WORKGROUP, void>::execute(*this, args...);
      case detail::level::GLOBAL:
        return Impl::template inner<detail::level::GLOBAL, void>::execute(*this, args...);
      default:
        // This should be unreachable
        throw unsupported_configuration("Unimplemented");
    }
  }

  template <typename Impl, detail::layout LayoutIn, typename... Args>
  auto dispatch(detail::level level, Args&&... args) {
    switch (level) {
      case detail::level::WORKITEM:
        return Impl::template inner<detail::level::WORKITEM, LayoutIn, void>::execute(*this, args...);
      case detail::level::SUBGROUP:
        return Impl::template inner<detail::level::SUBGROUP, LayoutIn, void>::execute(*this, args...);
      case detail::level::WORKGROUP:
        return Impl::template inner<detail::level::WORKGROUP, LayoutIn, void>::execute(*this, args...);
      case detail::level::GLOBAL:
        return Impl::template inner<detail::level::GLOBAL, LayoutIn, void>::execute(*this, args...);
      default:
        // This should be unreachable
        throw unsupported_configuration("Unimplemented");
    }
  }

  template <typename Impl, detail::layout LayoutIn, detail::layout LayoutOut, Idx SubgroupSize, typename... Args>
  auto dispatch(detail::level level, Args&&... args) {
    switch (level) {
      case detail::level::WORKITEM:
        return Impl::template inner<detail::level::WORKITEM, LayoutIn, LayoutOut, SubgroupSize, void>::execute(*this,
                                                                                                               args...);
      case detail::level::SUBGROUP:
        return Impl::template inner<detail::level::SUBGROUP, LayoutIn, LayoutOut, SubgroupSize, void>::execute(*this,
                                                                                                               args...);
      case detail::level::WORKGROUP:
        return Impl::template inner<detail::level::WORKGROUP, LayoutIn, LayoutOut, SubgroupSize, void>::execute(
            *this, args...);
      case detail::level::GLOBAL:
        return Impl::template inner<detail::level::GLOBAL, LayoutIn, LayoutOut, SubgroupSize, void>::execute(*this,
                                                                                                             args...);
      default:
        // This should be unreachable
        throw unsupported_configuration("Unimplemented");
    }
  }

  /**
   * Prepares the implementation for the particular problem size. That includes factorizing it and getting ids for the
   * set of kernels that need to be JIT compiled.
   *
   * @tparam SubgroupSize size of the subgroup
   * @param kernel_num the consecutive number of the kernel to prepare
   * @return implementation to use for the dimension, the size for that dimension and a vector of tuples of:
   * implementation to use for a kernel, vector of kernel ids, factors
   */
  template <Idx SubgroupSize>
  std::tuple<detail::level, IdxGlobal,
             std::vector<std::tuple<detail::level, std::vector<sycl::kernel_id>, std::vector<Idx>>>>
  prepare_implementation(std::size_t kernel_num) {
    // TODO: check and support all the parameter values
    if constexpr (Domain != domain::COMPLEX) {
      throw unsupported_configuration("portFFT only supports complex to complex transforms");
    }

    std::vector<sycl::kernel_id> ids;
    std::vector<Idx> factors;
    IdxGlobal fft_size = static_cast<IdxGlobal>(params.lengths[kernel_num]);
    if (detail::fits_in_wi<Scalar>(fft_size)) {
      factors.push_back(static_cast<Idx>(fft_size));
      ids = detail::get_ids<detail::workitem_kernel, Scalar, Domain, SubgroupSize>();
      return {detail::level::WORKITEM, fft_size, {{detail::level::WORKITEM, ids, factors}}};
    }
    if (detail::fits_in_sg<Scalar>(fft_size, SubgroupSize)) {
      Idx factor_sg = detail::factorize_sg(static_cast<Idx>(fft_size), SubgroupSize);
      Idx factor_wi = static_cast<Idx>(fft_size) / factor_sg;
      // This factorization is duplicated in the dispatch logic on the device.
      // The CT and spec constant factors should match.
      factors.push_back(factor_wi);
      factors.push_back(factor_sg);
      ids = detail::get_ids<detail::subgroup_kernel, Scalar, Domain, SubgroupSize>();
      return {detail::level::SUBGROUP, fft_size, {{detail::level::SUBGROUP, ids, factors}}};
    }
    IdxGlobal n_idx_global = detail::factorize(fft_size);
    if (detail::can_cast_safely<IdxGlobal, Idx>(n_idx_global) &&
        detail::can_cast_safely<IdxGlobal, Idx>(fft_size / n_idx_global)) {
      bool is_prime = false;
      if (n_idx_global == 1) {
        is_prime = true;
      }
      Idx n = static_cast<Idx>(n_idx_global);
      Idx m = static_cast<Idx>(fft_size / n_idx_global);
      Idx factor_sg_n = detail::factorize_sg(n, SubgroupSize);
      Idx factor_wi_n = n / factor_sg_n;
      Idx factor_sg_m = detail::factorize_sg(m, SubgroupSize);
      Idx factor_wi_m = m / factor_sg_m;
      Idx temp_num_sgs_in_wg;
      std::size_t local_memory_usage = num_scalars_in_local_mem<detail::layout::PACKED>(
                                           detail::level::WORKGROUP, static_cast<std::size_t>(fft_size), SubgroupSize,
                                           {factor_sg_n, factor_wi_n, factor_sg_m, factor_wi_m}, temp_num_sgs_in_wg) *
                                       sizeof(Scalar);
      // Checks for PACKED layout only at the moment, as the other layout will not be supported
      // by the global implementation. For such sizes, only PACKED layout will be supported
      if (detail::fits_in_wi<Scalar>(factor_wi_n) && detail::fits_in_wi<Scalar>(factor_wi_m) &&
          (local_memory_usage <= static_cast<std::size_t>(local_memory_size)) && !is_prime) {
        factors.push_back(factor_wi_n);
        factors.push_back(factor_sg_n);
        factors.push_back(factor_wi_m);
        factors.push_back(factor_sg_m);
        // This factorization of N and M is duplicated in the dispatch logic on the device.
        // The CT and spec constant factors should match.
        ids = detail::get_ids<detail::workgroup_kernel, Scalar, Domain, SubgroupSize>();
        return {detail::level::WORKGROUP, fft_size, {{detail::level::WORKGROUP, ids, factors}}};
      }
    }
    std::vector<std::tuple<detail::level, std::vector<sycl::kernel_id>, std::vector<Idx>>> param_vec;
    auto check_and_select_target_level = [&](IdxGlobal factor_size, bool batch_interleaved_layout = true,
                                             bool load_modifier_required = false) -> bool {
      if (detail::fits_in_wi<Scalar>(factor_size)) {
        // Throughout we have assumed there would always be enough local memory for the WI implementation.
        param_vec.emplace_back(detail::level::WORKITEM,
                               detail::get_ids<detail::global_kernel, Scalar, Domain, SubgroupSize>(),
                               std::vector<Idx>{static_cast<Idx>(factor_size)});

        return true;
      }
      bool fits_in_local_memory_subgroup = [&]() {
        IdxGlobal factor_sg = detail::factorize_sg<IdxGlobal>(factor_size, SubgroupSize);
        IdxGlobal factor_wi = factor_size / factor_sg;
        if (detail::can_cast_safely<IdxGlobal, Idx>(factor_sg) && detail::can_cast_safely<IdxGlobal, Idx>(factor_wi)) {
          return (detail::get_local_memory_usage(detail::level::SUBGROUP, static_cast<Idx>(factor_size),
                                                 batch_interleaved_layout, load_modifier_required, true, SubgroupSize,
                                                 PORTFFT_SGS_IN_WG * SubgroupSize) *
                  static_cast<Idx>(sizeof(Scalar))) <= local_memory_size;
        }
        return false;
      }();
      if (detail::fits_in_sg<Scalar>(factor_size, SubgroupSize) && fits_in_local_memory_subgroup &&
          !PORTFFT_SLOW_SG_SHUFFLES) {
        param_vec.emplace_back(detail::level::SUBGROUP,
                               detail::get_ids<detail::global_kernel, Scalar, Domain, SubgroupSize>(),
                               std::vector<Idx>{detail::factorize_sg(static_cast<Idx>(factor_size), SubgroupSize),
                                                static_cast<Idx>(factor_size) /
                                                    detail::factorize_sg(static_cast<Idx>(factor_size), SubgroupSize)});
        return true;
      }
      return false;
    };
    if (detail::factorize_input(fft_size, check_and_select_target_level)) {
      param_vec.clear();
      IdxGlobal padded_fft_size =
          static_cast<IdxGlobal>(std::pow(2, ceil(log(static_cast<double>(fft_size)) / log(2.0))));
      detail::factorize_input(padded_fft_size, check_and_select_target_level, true);
      detail::factorize_input(padded_fft_size, check_and_select_target_level, false);
      fft_size = padded_fft_size;
    }
    return {detail::level::GLOBAL, fft_size, param_vec};
  }

  /**
   * Struct for dispatching `set_spec_constants()` call.
   */
  struct set_spec_constants_struct {
    // Dummy parameter is needed as only partial specializations are allowed without specializing the containing class
    template <detail::level Lev, typename Dummy>
    struct inner {
      static void execute(committed_descriptor& desc, sycl::kernel_bundle<sycl::bundle_state::input>& in_bundle,
                          std::size_t length, const std::vector<Idx>& factors, detail::level level, Idx factor_num,
                          Idx num_factors);
    };
  };

  /**
   * Sets the implementation dependant specialization constant value
   * @param top_level implementation to dispatch to
   * @param in_bundle input kernel bundle to set spec constants for
   * @param length length of the fft
   * @param factors factors of the corresponsing length
   * @param multiply_on_load Whether the input data is multiplied with some data array before fft computation
   * @param multiply_on_store Whether the input data is multiplied with some data array after fft computation
   * @param scale_factor_applied whether or not to multiply scale factor
   * @param level sub implementation to run which will be set as a spec constant
   * @param take_conjugate_on_load whether or not to take conjugate of the input
   * @param take_conjugate_on_store whether or not to take conjugate of the output
   * @param scale_factor Scale to be applied to the result
   * @param factor_num factor number which is set as a spec constant
   * @param num_factors total number of factors of the committed size, set as a spec constant
   */
  void set_spec_constants(detail::level top_level, sycl::kernel_bundle<sycl::bundle_state::input>& in_bundle,
                          std::size_t length, const std::vector<Idx>& factors,
                          detail::elementwise_multiply multiply_on_load, detail::elementwise_multiply multiply_on_store,
                          detail::apply_scale_factor scale_factor_applied, detail::level level,
                          detail::complex_conjugate take_conjugate_on_load,
                          detail::complex_conjugate take_conjugate_on_store, Scalar scale_factor, Idx factor_num = 0,
                          Idx num_factors = 0) {
    const Idx length_idx = static_cast<Idx>(length);
    // These spec constants are used in all implementations, so we set them here
    in_bundle.template set_specialization_constant<detail::SpecConstComplexStorage>(params.complex_storage);
    in_bundle.template set_specialization_constant<detail::SpecConstNumRealsPerFFT>(2 * length_idx);
    in_bundle.template set_specialization_constant<detail::SpecConstWIScratchSize>(2 * detail::wi_temps(length_idx));
    in_bundle.template set_specialization_constant<detail::SpecConstMultiplyOnLoad>(multiply_on_load);
    in_bundle.template set_specialization_constant<detail::SpecConstMultiplyOnStore>(multiply_on_store);
    in_bundle.template set_specialization_constant<detail::SpecConstApplyScaleFactor>(scale_factor_applied);
    in_bundle.template set_specialization_constant<detail::SpecConstTakeConjugateOnLoad>(take_conjugate_on_load);
    in_bundle.template set_specialization_constant<detail::SpecConstTakeConjugateOnStore>(take_conjugate_on_store);
    if constexpr (std::is_same_v<Scalar, float>) {
      in_bundle.template set_specialization_constant<detail::SpecConstScaleFactorFloat>(scale_factor);
    } else {
      in_bundle.template set_specialization_constant<detail::SpecConstScaleFactorDouble>(scale_factor);
    }

    dispatch<set_spec_constants_struct>(top_level, in_bundle, length, factors, level, factor_num, num_factors);
  }

  /**
   * Struct for dispatching `num_scalars_in_local_mem()` call.
   */
  struct num_scalars_in_local_mem_struct {
    // Dummy parameter is needed as only partial specializations are allowed without specializing the containing class
    template <detail::level Lev, detail::layout LayoutIn, typename Dummy>
    struct inner {
      static std::size_t execute(committed_descriptor& desc, std::size_t length, Idx used_sg_size,
                                 const std::vector<Idx>& factors, Idx& num_sgs_per_wg);
    };
  };

  /**
   * Determine the number of scalars we need to have space for in the local memory. It may also modify `num_sgs_per_wg`
   * to make the problem fit in the local memory.
   *
   * @param level the implementation that will be used
   * @param length length of the FFT the kernel will execute
   * @param used_sg_size subgroup size the kernel will use
   * @param factors factorization of the FFT size the kernel will use
   * @param[out] num_sgs_per_wg number of subgroups in a workgroup
   * @return the number of scalars
   */
  template <detail::layout LayoutIn>
  std::size_t num_scalars_in_local_mem(detail::level level, std::size_t length, Idx used_sg_size,
                                       const std::vector<Idx>& factors, Idx& num_sgs_per_wg) {
    return dispatch<num_scalars_in_local_mem_struct, LayoutIn>(level, length, used_sg_size, factors, num_sgs_per_wg);
  }

  /**
   * Struct for dispatching `calculate_twiddles()` call.
   */
  struct calculate_twiddles_struct {
    // Dummy parameter is needed as only partial specializations are allowed without specializing the containing class
    template <detail::level Lev, typename Dummy>
    struct inner {
      static Scalar* execute(committed_descriptor& desc, std::vector<kernel_data_struct>& kernels);
    };
  };

  /**
   * Calculates twiddle factors for the implementation in use.
   *
   * @param kernels vector of kernels
   * @return Scalar* USM pointer to the twiddle factors
   */
  Scalar* calculate_twiddles(detail::level level, std::vector<kernel_data_struct>& kernels) {
    return dispatch<calculate_twiddles_struct>(level, kernels);
  }

  /**
   * Sets the specialization constants for all the kernel_ids contained in the vector
   * returned from prepare_implementation
   * @tparam SubgroupSize Subgroup size
   * @param top_level selected level of implementation
   * @param prepared_vec vector as returned from prepare_implementation
   * @param compute_direction direction of compute, as in forward or backward
   * @param dimension_num which dimension are the kernels being built for
   * @param is_compatible flag to be set if the kernels are compatible
   * @param set_scale_as_unity whether or not scale factor needs to be set as unity
   * @return
   */
  template <Idx SubgroupSize>
  std::vector<kernel_data_struct> set_spec_constants_driver(
      detail::level top_level,
      std::vector<std::tuple<detail::level, std::vector<sycl::kernel_id>, std::vector<Idx>>>& prepared_vec,
      direction compute_direction, std::size_t dimension_num, bool& is_compatible, bool set_scale_as_unity) {
    Scalar scale_factor = compute_direction == direction::FORWARD ? params.forward_scale : params.backward_scale;
    if (set_scale_as_unity) {
      scale_factor = static_cast<Scalar>(1.0);
    }
    std::size_t counter = 0;
    auto take_conjugate_on_load = detail::complex_conjugate::NOT_TAKEN;
    auto take_conjugate_on_store = detail::complex_conjugate::NOT_TAKEN;
    std::vector<kernel_data_struct> result;
    for (auto& [level, ids, factors] : prepared_vec) {
      auto in_bundle = sycl::get_kernel_bundle<sycl::bundle_state::input>(queue.get_context(), ids);
      if (top_level == detail::level::GLOBAL) {
        if (counter == prepared_vec.size() - 1) {
          if (compute_direction == direction::BACKWARD) {
            take_conjugate_on_store = detail::complex_conjugate::TAKEN;
          }
          set_spec_constants(
              detail::level::GLOBAL, in_bundle,
              static_cast<std::size_t>(std::accumulate(factors.begin(), factors.end(), Idx(1), std::multiplies<Idx>())),
              factors, detail::elementwise_multiply::NOT_APPLIED, detail::elementwise_multiply::NOT_APPLIED,
              detail::apply_scale_factor::APPLIED, level, take_conjugate_on_load, take_conjugate_on_store, scale_factor,
              static_cast<Idx>(counter), static_cast<Idx>(prepared_vec.size()));
          // reset take_conjugate_on_store
          take_conjugate_on_store = detail::complex_conjugate::NOT_TAKEN;
        } else {
          if (counter == 0 && compute_direction == direction::BACKWARD) {
            take_conjugate_on_load = detail::complex_conjugate::TAKEN;
          }
          set_spec_constants(
              detail::level::GLOBAL, in_bundle,
              static_cast<std::size_t>(std::accumulate(factors.begin(), factors.end(), Idx(1), std::multiplies<Idx>())),
              factors, detail::elementwise_multiply::NOT_APPLIED, detail::elementwise_multiply::APPLIED,
              detail::apply_scale_factor::NOT_APPLIED, level, take_conjugate_on_load, take_conjugate_on_store,
              scale_factor, static_cast<Idx>(counter), static_cast<Idx>(prepared_vec.size()));
          // reset take_conjugate_on_load
          take_conjugate_on_load = detail::complex_conjugate::NOT_TAKEN;
        }
      } else {
        if (compute_direction == direction::BACKWARD) {
          take_conjugate_on_load = detail::complex_conjugate::TAKEN;
          take_conjugate_on_store = detail::complex_conjugate::TAKEN;
        }
        set_spec_constants(level, in_bundle, params.lengths[dimension_num], factors,
                           detail::elementwise_multiply::NOT_APPLIED, detail::elementwise_multiply::NOT_APPLIED,
                           detail::apply_scale_factor::APPLIED, level, take_conjugate_on_load, take_conjugate_on_store,
                           scale_factor);
      }
      try {
        result.emplace_back(sycl::build(in_bundle), factors, params.lengths[dimension_num], SubgroupSize,
                            PORTFFT_SGS_IN_WG, std::shared_ptr<Scalar>(), level);
      } catch (std::exception& e) {
        std::cerr << "Build for subgroup size " << SubgroupSize << " failed with message:\n" << e.what() << std::endl;
        is_compatible = false;
        break;
      }
      counter++;
    }
    return result;
  }
  using in_bundle_and_metadata =
      std::tuple<detail::level, sycl::kernel_bundle<sycl::bundle_state::input>, std::vector<Idx>>;
  /**
   * Sets the spec constants for the global implementation.
   * @param prepared_vec Vector returned by prepare_implementations
   * @param first_uses_load_modifiers whether or not first kernel multiplies the modifier before dft compute
   * @param last_uses_store_modifier whether or not last kernel multiplies the modifier after dft compute
   * @param num_kernels number of factors
   */
  void set_global_impl_spec_consts(std::vector<in_bundle_and_metadata>& prepared_vec,
                                   detail::elementwise_multiply first_uses_load_modifiers,
                                   detail::elementwise_multiply last_uses_store_modifier, Idx num_kernels) {
    Idx counter = 0;
    for (auto& [level, in_bundle, factors] : prepared_vec) {
      if (counter >= num_kernels) {
        break;
      }
      if (counter == num_kernels - 1) {
        set_spec_constants(
            detail::level::GLOBAL, in_bundle,
            static_cast<std::size_t>(std::accumulate(factors.begin(), factors.end(), Idx(1), std::multiplies<Idx>())),
            factors, detail::elementwise_multiply::NOT_APPLIED, last_uses_store_modifier,
            detail::apply_scale_factor::APPLIED, level, static_cast<Idx>(counter), static_cast<Idx>(num_kernels));
        if (last_uses_store_modifier == detail::elementwise_multiply::APPLIED) {
          in_bundle.template set_specialization_constant<detail::SpecConstIncrementModifierPointer>(true);
        }
      } else if (counter == 0) {
        set_spec_constants(
            detail::level::GLOBAL, in_bundle,
            static_cast<std::size_t>(std::accumulate(factors.begin(), factors.end(), Idx(1), std::multiplies<Idx>())),
            factors, first_uses_load_modifiers, detail::elementwise_multiply::APPLIED,
            detail::apply_scale_factor::NOT_APPLIED, level, static_cast<Idx>(counter), static_cast<Idx>(num_kernels));
      } else {
        set_spec_constants(
            detail::level::GLOBAL, in_bundle,
            static_cast<std::size_t>(std::accumulate(factors.begin(), factors.end(), Idx(1), std::multiplies<Idx>())),
            factors, detail::elementwise_multiply::NOT_APPLIED, detail::elementwise_multiply::APPLIED,
            detail::apply_scale_factor::NOT_APPLIED, level, static_cast<Idx>(counter), static_cast<Idx>(num_kernels));
      }
      counter++;
    }
  }

  /**
   * Builds the kernel bundles with appropriate values of specialization constants for the first supported subgroup
   * size.
   *
   * @tparam SubgroupSize first subgroup size
   * @tparam OtherSGSizes other subgroup sizes
   * @param dimension_num The dimension for which the kernels are being built
   * @param set_scale_as_unity whether or not scale factor needs to be set as unity
   * @return `dimension_struct` for the newly built kernels
   */
  template <Idx SubgroupSize, Idx... OtherSGSizes>
  dimension_struct build_w_spec_const(std::size_t dimension_num, bool set_scale_as_unity) {
    if (std::count(supported_sg_sizes.begin(), supported_sg_sizes.end(), SubgroupSize)) {
<<<<<<< HEAD
      auto [top_level, dimension_size, prepared_vec] = prepare_implementation<SubgroupSize>(kernel_num);
=======
      auto [top_level, prepared_vec] = prepare_implementation<SubgroupSize>(dimension_num);
>>>>>>> e4167aed
      bool is_compatible = true;
      for (auto [level, ids, factors] : prepared_vec) {
        is_compatible = is_compatible && sycl::is_compatible(ids, dev);
        if (!is_compatible) {
          break;
        }
      }
<<<<<<< HEAD
      bool is_prime = false;
      if (dimension_size != static_cast<IdxGlobal>(params.lengths[kernel_num])) {
        is_prime = true;
      }
      IdxGlobal num_forward_factors = 0;
      IdxGlobal num_backward_factors = 0;
      IdxGlobal temp = 1;
      for (const auto& [level, ids, factors] : prepared_vec) {
        if (temp == dimension_size) {
          break;
        }
        temp *= static_cast<IdxGlobal>(std::accumulate(factors.begin(), factors.end(), 1, std::multiplies<Idx>()));
        num_forward_factors++;
      }
      num_backward_factors = static_cast<IdxGlobal>(prepared_vec.size()) - num_forward_factors;
      std::vector<kernel_data_struct> result;
      std::vector<in_bundle_and_metadata> in_bundles;
      if (is_compatible) {
        for (const auto& [level, ids, factors] : prepared_vec) {
          in_bundles.emplace_back(level, sycl::get_kernel_bundle<sycl::bundle_state::input>(queue.get_context(), ids),
                                  factors);
        }
        if (top_level == detail::level::GLOBAL) {
          detail::elementwise_multiply first_uses_load_modifiers =
              is_prime ? detail::elementwise_multiply::APPLIED : detail::elementwise_multiply::NOT_APPLIED;
          detail::elementwise_multiply last_uses_store_modifiers =
              is_prime ? detail::elementwise_multiply::APPLIED : detail::elementwise_multiply::NOT_APPLIED;
          set_global_impl_spec_consts(in_bundles, first_uses_load_modifiers, last_uses_store_modifiers,
                                      static_cast<Idx>(num_forward_factors));
          if (is_prime) {
            std::vector<in_bundle_and_metadata> backward_kernels_slice(
                in_bundles.begin() + static_cast<long>(num_forward_factors), in_bundles.end());
            set_global_impl_spec_consts(backward_kernels_slice, detail::elementwise_multiply::NOT_APPLIED,
                                        last_uses_store_modifiers, static_cast<Idx>(num_backward_factors));
            std::copy(backward_kernels_slice.begin(), backward_kernels_slice.end(),
                      in_bundles.begin() + static_cast<long>(num_forward_factors));
          }
        } else {
          for (auto& [level, in_bundle, factors] : in_bundles) {
            set_spec_constants(top_level, in_bundle, static_cast<std::size_t>(dimension_size), factors,
                               detail::elementwise_multiply::NOT_APPLIED, detail::elementwise_multiply::NOT_APPLIED,
                               detail::apply_scale_factor::APPLIED, level);
          }
        }

        for (const auto& [level, in_bundle_w_spec_const, factors] : in_bundles) {
          try {
            result.emplace_back(sycl::build(in_bundle_w_spec_const), factors, params.lengths[kernel_num], SubgroupSize,
                                PORTFFT_SGS_IN_WG, std::shared_ptr<Scalar>(), level);
          } catch (std::exception& e) {
            std::cerr << "Build for subgroup size " << SubgroupSize << " failed with message:\n"
                      << e.what() << std::endl;
            is_compatible = false;
            break;
          }
=======

      if (is_compatible) {
        std::vector<kernel_data_struct> forward_kernels = set_spec_constants_driver<SubgroupSize>(
            top_level, prepared_vec, direction::FORWARD, dimension_num, is_compatible, set_scale_as_unity);
        std::vector<kernel_data_struct> backward_kernels = set_spec_constants_driver<SubgroupSize>(
            top_level, prepared_vec, direction::BACKWARD, dimension_num, is_compatible, set_scale_as_unity);
        if (is_compatible) {
          return {forward_kernels, backward_kernels, top_level, params.lengths[dimension_num], SubgroupSize};
>>>>>>> e4167aed
        }
        return {result,   top_level,   static_cast<std::size_t>(dimension_size), params.lengths[kernel_num],
                is_prime, SubgroupSize};
      }
    }
    if constexpr (sizeof...(OtherSGSizes) == 0) {
      throw invalid_configuration("None of the compiled subgroup sizes are supported by the device");
    } else {
      return build_w_spec_const<OtherSGSizes...>(dimension_num, set_scale_as_unity);
    }
  }

  /**
   * Function which calculates the amount of scratch space required, and also pre computes the necessary scans required.
   * @param num_global_level_dimensions number of global level dimensions in the committed size
   */
  void allocate_scratch_and_precompute_scan(Idx num_global_level_dimensions) {
    std::size_t n_kernels = params.lengths.size();
    if (num_global_level_dimensions == 1) {
      std::size_t global_dimension = 0;
      for (std::size_t i = 0; i < n_kernels; i++) {
        if (dimensions.at(i).level == detail::level::GLOBAL) {
          global_dimension = i;
          break;
        }
      }

      std::vector<IdxGlobal> factors;
      std::vector<IdxGlobal> sub_batches;
      std::vector<IdxGlobal> inclusive_scan;
      std::size_t cache_required_for_twiddles = 0;
<<<<<<< HEAD
      Idx num_forward_factors = dimensions.at(global_dimension).forward_factors;
      Idx num_backward_factors = dimensions.at(global_dimension).backward_factors;

      const auto& kernels_for_dimension = dimensions.at(global_dimension).kernels;
      for (std::size_t i = 0; i < static_cast<std::size_t>(num_forward_factors); i++) {
        IdxGlobal factor_size = static_cast<IdxGlobal>(std::accumulate(kernels_for_dimension.at(i).factors.begin(),
                                                                       kernels_for_dimension.at(i).factors.end(), 1,
                                                                       std::multiplies<Idx>()));
=======
      for (const auto& kernel_data : dimensions.at(global_dimension).forward_kernels) {
        IdxGlobal factor_size = static_cast<IdxGlobal>(
            std::accumulate(kernel_data.factors.begin(), kernel_data.factors.end(), 1, std::multiplies<Idx>()));
>>>>>>> e4167aed
        cache_required_for_twiddles +=
            static_cast<std::size_t>(2 * factor_size * kernels_for_dimension.at(i).batch_size) * sizeof(Scalar);
        factors.push_back(factor_size);
        sub_batches.push_back(kernels_for_dimension.at(i).batch_size);
      }

      std::size_t cache_space_left_for_batches = static_cast<std::size_t>(llc_size) - cache_required_for_twiddles;
      // TODO: In case of mutli-dim (single dim global sized), this should be batches corresposding to that dim
      dimensions.at(global_dimension).num_batches_in_l2 = static_cast<Idx>(std::min(
          static_cast<std::size_t>(PORTFFT_MAX_CONCURRENT_KERNELS),
          std::min(params.number_of_transforms,
                   std::max(std::size_t(1), cache_space_left_for_batches /
                                                (2 * dimensions.at(global_dimension).length * sizeof(Scalar))))));
      scratch_space_required = 2 * dimensions.at(global_dimension).length *
                               static_cast<std::size_t>(dimensions.at(global_dimension).num_batches_in_l2);
      scratch_ptr_1 =
          detail::make_shared<Scalar>(2 * dimensions.at(global_dimension).length *
                                          static_cast<std::size_t>(dimensions.at(global_dimension).num_batches_in_l2),
                                      queue);
      scratch_ptr_2 =
          detail::make_shared<Scalar>(2 * dimensions.at(global_dimension).length *
                                          static_cast<std::size_t>(dimensions.at(global_dimension).num_batches_in_l2),
                                      queue);
      inclusive_scan.push_back(factors.at(0));
      for (std::size_t i = 1; i < static_cast<std::size_t>(num_forward_factors); i++) {
        inclusive_scan.push_back(inclusive_scan.at(i - 1) * factors.at(i));
      }
      Idx mem_for_inclusive_scans = 3 * (num_forward_factors + num_backward_factors);
      dimensions.at(global_dimension).factors_and_scan =
          detail::make_shared<IdxGlobal>(static_cast<std::size_t>(mem_for_inclusive_scans), queue);
      queue.copy(factors.data(), dimensions.at(global_dimension).factors_and_scan.get(),
                 static_cast<std::size_t>(num_forward_factors));
      queue.copy(sub_batches.data(), dimensions.at(global_dimension).factors_and_scan.get() + num_forward_factors,
                 sub_batches.size());
      queue.copy(inclusive_scan.data(),
                 dimensions.at(global_dimension).factors_and_scan.get() + 2 * num_forward_factors,
                 inclusive_scan.size());
      queue.wait();
      // build transpose kernels
      std::size_t num_transposes_required = static_cast<std::size_t>(num_forward_factors - 1);
      for (std::size_t i = 0; i < num_transposes_required; i++) {
        std::vector<sycl::kernel_id> ids;
        auto in_bundle = sycl::get_kernel_bundle<sycl::bundle_state::input>(queue.get_context(),
                                                                            detail::get_transpose_kernel_ids<Scalar>());
        in_bundle.template set_specialization_constant<detail::SpecConstComplexStorage>(params.complex_storage);
        in_bundle.template set_specialization_constant<detail::GlobalSpecConstLevelNum>(static_cast<Idx>(i));
        in_bundle.template set_specialization_constant<detail::GlobalSpecConstNumFactors>(
            static_cast<Idx>(factors.size()));
        dimensions.at(global_dimension)
            .transpose_kernels.emplace_back(
                sycl::build(in_bundle),
                std::vector<Idx>{static_cast<Idx>(factors.at(i)), static_cast<Idx>(sub_batches.at(i))}, 1, 1, 1,
                std::shared_ptr<Scalar>(), detail::level::GLOBAL);
      }
      if (num_backward_factors != 0) {
        factors.clear();
        sub_batches.clear();
        inclusive_scan.clear();
        for (std::size_t i = 0; i < static_cast<std::size_t>(num_backward_factors); i++) {
          const auto& backward_factor_kernel =
              kernels_for_dimension.at(static_cast<std::size_t>(num_forward_factors) + i);
          factors.push_back(
              static_cast<IdxGlobal>(std::accumulate(backward_factor_kernel.factors.begin(),
                                                     backward_factor_kernel.factors.end(), 1, std::multiplies<Idx>())));
          sub_batches.push_back(backward_factor_kernel.batch_size);
        }
        inclusive_scan.push_back(factors.at(0));
        for (std::size_t i = 1; i < static_cast<std::size_t>(num_backward_factors); i++) {
          inclusive_scan.push_back(inclusive_scan.at(i - 1) * factors.at(i));
        }
        IdxGlobal* offset_ptr = dimensions.at(global_dimension).factors_and_scan.get() + 3 * num_forward_factors;
        queue.copy(factors.data(), offset_ptr, static_cast<std::size_t>(num_backward_factors));
        queue.copy(sub_batches.data(), offset_ptr + num_backward_factors, sub_batches.size());
        queue.copy(inclusive_scan.data(), offset_ptr + 2 * num_backward_factors, inclusive_scan.size());
        queue.wait();

        Idx num_backward_transposes = dimensions.at(global_dimension).backward_factors - 1;
        for (std::size_t i = 0; i < static_cast<std::size_t>(num_backward_transposes); i++) {
          std::vector<sycl::kernel_id> ids;
          auto in_bundle = sycl::get_kernel_bundle<sycl::bundle_state::input>(
              queue.get_context(), detail::get_transpose_kernel_ids<Scalar>());
          in_bundle.template set_specialization_constant<detail::GlobalSpecConstLevelNum>(static_cast<Idx>(i));
          in_bundle.template set_specialization_constant<detail::GlobalSpecConstNumFactors>(
              static_cast<Idx>(factors.size()));
          dimensions.at(global_dimension)
              .kernels.emplace_back(
                  sycl::build(in_bundle),
                  std::vector<Idx>{static_cast<Idx>(factors.at(i)), static_cast<Idx>(sub_batches.at(i))}, 1, 1, 1,
                  std::shared_ptr<Scalar>(), detail::level::GLOBAL);
        }
      }
    } else {
      std::size_t max_encountered_global_size = 0;
      for (std::size_t i = 0; i < n_kernels; i++) {
        if (dimensions.at(i).level == detail::level::GLOBAL) {
          max_encountered_global_size = max_encountered_global_size > dimensions.at(i).length
                                            ? max_encountered_global_size
                                            : dimensions.at(i).length;
        }
      }
      // TODO: max_scratch_size should be max(global_size_1 * corresponding_batches_in_l2, global_size_1 *
      // corresponding_batches_in_l2), in the case of multi-dim global FFTs.
      scratch_space_required = 2 * max_encountered_global_size * params.number_of_transforms;
      scratch_ptr_1 = detail::make_shared<Scalar>(scratch_space_required, queue);
      scratch_ptr_2 = detail::make_shared<Scalar>(scratch_space_required, queue);
      for (std::size_t i = 0; i < n_kernels; i++) {
        if (dimensions.at(i).level == detail::level::GLOBAL) {
          std::vector<IdxGlobal> factors;
          std::vector<IdxGlobal> sub_batches;
          std::vector<IdxGlobal> inclusive_scan;
          for (const auto& kernel_data : dimensions.at(i).forward_kernels) {
            IdxGlobal factor_size = static_cast<IdxGlobal>(
                std::accumulate(kernel_data.factors.begin(), kernel_data.factors.end(), 1, std::multiplies<Idx>()));
            factors.push_back(factor_size);
            sub_batches.push_back(kernel_data.batch_size);
          }
          inclusive_scan.push_back(factors.at(0));
          for (std::size_t j = 1; j < factors.size(); j++) {
            inclusive_scan.push_back(inclusive_scan.at(j - 1) * factors.at(j));
          }
          dimensions.at(i).forward_factors = static_cast<Idx>(factors.size());
          dimensions.at(i).factors_and_scan =
              detail::make_shared<IdxGlobal>(factors.size() + sub_batches.size() + inclusive_scan.size(), queue);
          queue.copy(factors.data(), dimensions.at(i).factors_and_scan.get(), factors.size());
          queue.copy(sub_batches.data(), dimensions.at(i).factors_and_scan.get() + factors.size(), sub_batches.size());
          queue.copy(inclusive_scan.data(),
                     dimensions.at(i).factors_and_scan.get() + factors.size() + sub_batches.size(),
                     inclusive_scan.size());
          queue.wait();
          // build transpose kernels
          std::size_t num_transposes_required = factors.size() - 1;
          for (std::size_t j = 0; j < num_transposes_required; j++) {
            auto in_bundle = sycl::get_kernel_bundle<sycl::bundle_state::input>(
                queue.get_context(), detail::get_transpose_kernel_ids<Scalar>());
            in_bundle.template set_specialization_constant<detail::GlobalSpecConstLevelNum>(static_cast<Idx>(i));
            in_bundle.template set_specialization_constant<detail::GlobalSpecConstNumFactors>(
                static_cast<Idx>(factors.size()));
            dimensions.at(i).transpose_kernels.emplace_back(
                sycl::build(in_bundle),
                std::vector<Idx>{static_cast<Idx>(factors.at(j)), static_cast<Idx>(sub_batches.at(j))}, 1, 1, 1,
                std::shared_ptr<Scalar>(), detail::level::GLOBAL);
          }
        }
      }
    }
  }

  /**
   * Constructor.
   *
   * @param params descriptor this is created from
   * @param queue queue to use when enqueueing device work
   */
  committed_descriptor(const descriptor<Scalar, Domain>& params, sycl::queue& queue)
      : params(params),
        queue(queue),
        dev(queue.get_device()),
        ctx(queue.get_context()),
        // get some properties we will use for tunning
        n_compute_units(static_cast<Idx>(dev.get_info<sycl::info::device::max_compute_units>())),
        supported_sg_sizes(dev.get_info<sycl::info::device::sub_group_sizes>()),
        local_memory_size(static_cast<Idx>(queue.get_device().get_info<sycl::info::device::local_mem_size>())),
        llc_size(static_cast<IdxGlobal>(queue.get_device().get_info<sycl::info::device::global_mem_cache_size>())) {
    // check it's suitable to run

    const auto forward_layout = detail::get_layout(params, direction::FORWARD);
    const auto backward_layout = detail::get_layout(params, direction::BACKWARD);
    if (params.lengths.size() > 1) {
      const bool supported_layout =
          forward_layout == detail::layout::PACKED && backward_layout == detail::layout::PACKED;
      if (!supported_layout) {
        throw unsupported_configuration("Multi-dimensional transforms are only supported with default data layout");
      }
    } else {
      const bool supported_layout =
          (forward_layout == detail::layout::PACKED || forward_layout == detail::layout::BATCH_INTERLEAVED) &&
          (backward_layout == detail::layout::PACKED || backward_layout == detail::layout::BATCH_INTERLEAVED);
      if (!supported_layout) {
        throw unsupported_configuration("Arbitary strides are not supported");
      }
    }

    // compile the kernels and precalculate twiddles
    std::size_t n_kernels = params.lengths.size();
    for (std::size_t i = 0; i < n_kernels; i++) {
      bool set_scale_as_unity = true;
      if (i == n_kernels - 1) {
        set_scale_as_unity = false;
      }
      dimensions.emplace_back(build_w_spec_const<PORTFFT_SUBGROUP_SIZES>(i, set_scale_as_unity));
      dimensions.back().forward_kernels.at(0).twiddles_forward = std::shared_ptr<Scalar>(
          calculate_twiddles(dimensions.back().level, dimensions.back().forward_kernels), [queue](Scalar* ptr) {
            if (ptr != nullptr) {
              sycl::free(ptr, queue);
            }
          });
      // TODO: refactor multi-dimensional fft's such that they can use a single pointer for twiddles.
      dimensions.back().backward_kernels.at(0).twiddles_forward = std::shared_ptr<Scalar>(
          calculate_twiddles(dimensions.back().level, dimensions.back().backward_kernels), [queue](Scalar* ptr) {
            if (ptr != nullptr) {
              sycl::free(ptr, queue);
            }
          });
    }

    bool is_scratch_required = false;
    Idx num_global_level_dimensions = 0;
    for (std::size_t i = 0; i < n_kernels; i++) {
      if (dimensions.at(i).level == detail::level::GLOBAL) {
        is_scratch_required = true;
        if (detail::factorize(static_cast<IdxGlobal>(params.lengths.at(0))) == 1) {
          dimensions.at(i).is_prime = true;
        }
        num_global_level_dimensions++;
      }
    }
    if (num_global_level_dimensions != 0) {
      if (params.lengths.size() > 1) {
        throw unsupported_configuration("Only 1D FFTs that do not fit in local memory are supported");
      }
      if (params.get_distance(direction::FORWARD) != params.lengths[0] ||
          params.get_distance(direction::BACKWARD) != params.lengths[0]) {
        throw unsupported_configuration("Large FFTs are currently only supported in non-strided format");
      }
    }

    if (is_scratch_required) {
      allocate_scratch_and_precompute_scan(num_global_level_dimensions);
    }
  }

  /**
   * Utility function fo copy constructor and copy assignment operator
   * @param desc committed_descriptor of which the copy is to be made
   */
  void create_copy(const committed_descriptor<Scalar, Domain>& desc) {
#define PORTFFT_COPY(x) this->x = desc.x;
    PORTFFT_COPY(params)
    PORTFFT_COPY(queue)
    PORTFFT_COPY(dev)
    PORTFFT_COPY(ctx)
    PORTFFT_COPY(n_compute_units)
    PORTFFT_COPY(supported_sg_sizes)
    PORTFFT_COPY(local_memory_size)
    PORTFFT_COPY(dimensions)
    PORTFFT_COPY(scratch_space_required)
    PORTFFT_COPY(llc_size)

#undef PORTFFT_COPY
    bool is_scratch_required = false;
    for (std::size_t i = 0; i < desc.dimensions.size(); i++) {
      if (desc.dimensions.at(i).level == detail::level::GLOBAL) {
        is_scratch_required = true;
        break;
      }
    }
    if (is_scratch_required) {
      this->scratch_ptr_1 =
          detail::make_shared<Scalar>(static_cast<std::size_t>(desc.scratch_space_required), this->queue);
      this->scratch_ptr_2 =
          detail::make_shared<Scalar>(static_cast<std::size_t>(desc.scratch_space_required), this->queue);
    }
  }

 public:
  committed_descriptor(const committed_descriptor& desc) : params(desc.params) { create_copy(desc); }
  committed_descriptor& operator=(const committed_descriptor& desc) {
    if (this != &desc) {
      create_copy(desc);
    }
    return *this;
  }
  static_assert(std::is_same_v<Scalar, float> || std::is_same_v<Scalar, double>,
                "Scalar must be either float or double!");
  /**
   * Alias for `Scalar`.
   */
  using scalar_type = Scalar;
  /**
   * Alias for `Domain`.
   */
  static constexpr domain DomainValue = Domain;

  /**
   * Destructor
   */
  ~committed_descriptor() { queue.wait(); }

  // default construction is not appropriate
  committed_descriptor() = delete;

  /**
   * Computes in-place forward FFT, working on a buffer.
   *
   * @param inout buffer containing input and output data
   */
  void compute_forward(sycl::buffer<complex_type, 1>& inout) {
    // For now we can just call out-of-place implementation.
    // This might need to be changed once we implement support for large sizes that work in global memory.
    compute_forward(inout, inout);
  }

  /**
   * Computes in-place forward FFT, working on buffers.
   *
   * @param inout_real buffer containing real part of the input and output data
   * @param inout_imag buffer containing imaginary part of the input and output data
   */
  void compute_forward(sycl::buffer<scalar_type, 1>& inout_real, sycl::buffer<scalar_type, 1>& inout_imag) {
    // For now we can just call out-of-place implementation.
    // This might need to be changed once we implement support for large sizes that work in global memory.
    compute_forward(inout_real, inout_imag, inout_real, inout_imag);
  }

  /**
   * Computes in-place backward FFT, working on a buffer.
   *
   * @param inout buffer containing input and output data
   */
  void compute_backward(sycl::buffer<complex_type, 1>& inout) {
    // For now we can just call out-of-place implementation.
    // This might need to be changed once we implement support for large sizes that work in global memory.
    compute_backward(inout, inout);
  }

  /**
   * Computes in-place backward FFT, working on buffers.
   *
   * @param inout_real buffer containing real part of the input and output data
   * @param inout_imag buffer containing imaginary part of the input and output data
   */
  void compute_backward(sycl::buffer<scalar_type, 1>& inout_real, sycl::buffer<scalar_type, 1>& inout_imag) {
    // For now we can just call out-of-place implementation.
    // This might need to be changed once we implement support for large sizes that work in global memory.
    compute_backward(inout_real, inout_imag, inout_real, inout_imag);
  }

  /**
   * Computes out-of-place forward FFT, working on buffers.
   *
   * @param in buffer containing input data
   * @param out buffer containing output data
   */
  void compute_forward(const sycl::buffer<complex_type, 1>& in, sycl::buffer<complex_type, 1>& out) {
    dispatch_direction(in, out, in, out, complex_storage::INTERLEAVED_COMPLEX, direction::FORWARD);
  }

  /**
   * Computes out-of-place forward FFT, working on buffers.
   *
   * @param in_real buffer containing real part of the input data
   * @param in_imag buffer containing imaginary part of the input data
   * @param out_real buffer containing real part of the output data
   * @param out_imag buffer containing imaginary part of the output data
   */
  void compute_forward(const sycl::buffer<scalar_type, 1>& in_real, const sycl::buffer<scalar_type, 1>& in_imag,
                       sycl::buffer<scalar_type, 1>& out_real, sycl::buffer<scalar_type, 1>& out_imag) {
    dispatch_direction(in_real, out_real, in_imag, out_imag, complex_storage::SPLIT_COMPLEX, direction::FORWARD);
  }

  /**
   * Computes out-of-place forward FFT, working on buffers.
   *
   * @param in buffer containing input data
   * @param out buffer containing output data
   */
  void compute_forward(const sycl::buffer<Scalar, 1>& /*in*/, sycl::buffer<complex_type, 1>& /*out*/) {
    throw unsupported_configuration("Real to complex FFTs not yet implemented.");
  }

  /**
   * Compute out of place backward FFT, working on buffers
   *
   * @param in buffer containing input data
   * @param out buffer containing output data
   */
  void compute_backward(const sycl::buffer<complex_type, 1>& in, sycl::buffer<complex_type, 1>& out) {
    dispatch_direction(in, out, in, out, complex_storage::INTERLEAVED_COMPLEX, direction::BACKWARD);
  }

  /**
   * Compute out of place backward FFT, working on buffers
   *
   * @param in_real buffer containing real part of the input data
   * @param in_imag buffer containing imaginary part of the input data
   * @param out_real buffer containing real part of the output data
   * @param out_imag buffer containing imaginary part of the output data
   */
  void compute_backward(const sycl::buffer<scalar_type, 1>& in_real, const sycl::buffer<scalar_type, 1>& in_imag,
                        sycl::buffer<scalar_type, 1>& out_real, sycl::buffer<scalar_type, 1>& out_imag) {
    dispatch_direction(in_real, out_real, in_imag, out_imag, complex_storage::SPLIT_COMPLEX, direction::BACKWARD);
  }

  /**
   * Computes in-place forward FFT, working on USM memory.
   *
   * @param inout USM pointer to memory containing input and output data
   * @param dependencies events that must complete before the computation
   * @return sycl::event associated with this computation
   */
  sycl::event compute_forward(complex_type* inout, const std::vector<sycl::event>& dependencies = {}) {
    // For now we can just call out-of-place implementation.
    // This might need to be changed once we implement support for large sizes that work in global memory.
    return compute_forward(inout, inout, dependencies);
  }

  /**
   * Computes in-place forward FFT, working on USM memory.
   *
   * @param inout_real USM pointer to memory containing real part of the input and output data
   * @param inout_imag USM pointer to memory containing imaginary part of the input and output data
   * @param dependencies events that must complete before the computation
   * @return sycl::event associated with this computation
   */
  sycl::event compute_forward(scalar_type* inout_real, scalar_type* inout_imag,
                              const std::vector<sycl::event>& dependencies = {}) {
    // For now we can just call out-of-place implementation.
    // This might need to be changed once we implement support for large sizes that work in global memory.
    return compute_forward(inout_real, inout_imag, inout_real, inout_imag, dependencies);
  }

  /**
   * Computes in-place forward FFT, working on USM memory.
   *
   * @param inout USM pointer to memory containing input and output data
   * @param dependencies events that must complete before the computation
   * @return sycl::event associated with this computation
   */
  sycl::event compute_forward(Scalar* inout, const std::vector<sycl::event>& dependencies = {}) {
    // For now we can just call out-of-place implementation.
    // This might need to be changed once we implement support for large sizes that work in global memory.
    return compute_forward(inout, reinterpret_cast<complex_type*>(inout), dependencies);
  }

  /**
   * Computes in-place backward FFT, working on USM memory.
   *
   * @param inout USM pointer to memory containing input and output data
   * @param dependencies events that must complete before the computation
   * @return sycl::event associated with this computation
   */
  sycl::event compute_backward(complex_type* inout, const std::vector<sycl::event>& dependencies = {}) {
    return compute_backward(inout, inout, dependencies);
  }

  /**
   * Computes in-place backward FFT, working on USM memory.
   *
   * @param inout_real USM pointer to memory containing real part of the input and output data
   * @param inout_imag USM pointer to memory containing imaginary part of the input and output data
   * @param dependencies events that must complete before the computation
   * @return sycl::event associated with this computation
   */
  sycl::event compute_backward(scalar_type* inout_real, scalar_type* inout_imag,
                               const std::vector<sycl::event>& dependencies = {}) {
    return compute_backward(inout_real, inout_imag, inout_real, inout_imag, dependencies);
  }

  /**
   * Computes out-of-place forward FFT, working on USM memory.
   *
   * @param in USM pointer to memory containing input data
   * @param out USM pointer to memory containing output data
   * @param dependencies events that must complete before the computation
   * @return sycl::event associated with this computation
   */
  sycl::event compute_forward(const complex_type* in, complex_type* out,
                              const std::vector<sycl::event>& dependencies = {}) {
    return dispatch_direction(in, out, in, out, complex_storage::INTERLEAVED_COMPLEX, direction::FORWARD, dependencies);
  }

  /**
   * Computes out-of-place forward FFT, working on USM memory.
   *
   * @param in_real USM pointer to memory containing real part of the input data
   * @param in_imag USM pointer to memory containing imaginary part of the input data
   * @param out_real USM pointer to memory containing real part of the output data
   * @param out_imag USM pointer to memory containing imaginary part of the output data
   * @param dependencies events that must complete before the computation
   * @return sycl::event associated with this computation
   */
  sycl::event compute_forward(const scalar_type* in_real, const scalar_type* in_imag, scalar_type* out_real,
                              scalar_type* out_imag, const std::vector<sycl::event>& dependencies = {}) {
    return dispatch_direction(in_real, out_real, in_imag, out_imag, complex_storage::SPLIT_COMPLEX, direction::FORWARD,
                              dependencies);
  }

  /**
   * Computes out-of-place forward FFT, working on USM memory.
   *
   * @param in USM pointer to memory containing input data
   * @param out USM pointer to memory containing output data
   * @param dependencies events that must complete before the computation
   * @return sycl::event associated with this computation
   */
  sycl::event compute_forward(const Scalar* /*in*/, complex_type* /*out*/,
                              const std::vector<sycl::event>& /*dependencies*/ = {}) {
    throw unsupported_configuration("Real to complex FFTs not yet implemented.");
    return {};
  }

  /**
   * Computes out-of-place backward FFT, working on USM memory.
   *
   * @param in USM pointer to memory containing input data
   * @param out USM pointer to memory containing output data
   * @param dependencies events that must complete before the computation
   * @return sycl::event associated with this computation
   */
  sycl::event compute_backward(const complex_type* in, complex_type* out,
                               const std::vector<sycl::event>& dependencies = {}) {
    return dispatch_direction(in, out, in, out, complex_storage::INTERLEAVED_COMPLEX, direction::BACKWARD,
                              dependencies);
  }

  /**
   * Computes out-of-place backward FFT, working on USM memory.
   *
   * @param in_real USM pointer to memory containing real part of the input data
   * @param in_imag USM pointer to memory containing imaginary part of the input data
   * @param out_real USM pointer to memory containing real part of the output data
   * @param out_imag USM pointer to memory containing imaginary part of the output data
   * @param dependencies events that must complete before the computation
   * @return sycl::event associated with this computation
   */
  sycl::event compute_backward(const scalar_type* in_real, const scalar_type* in_imag, scalar_type* out_real,
                               scalar_type* out_imag, const std::vector<sycl::event>& dependencies = {}) {
    return dispatch_direction(in_real, out_real, in_imag, out_imag, complex_storage::SPLIT_COMPLEX, direction::BACKWARD,
                              dependencies);
  }

 private:
  /**
   * Dispatches to the implementation for the appropriate direction.
   *
   * @tparam TIn Type of the input buffer or USM pointer
   * @tparam TOut Type of the output buffer or USM pointer
   * @param in buffer or USM pointer to memory containing input data. Real part of input data if
   * `descriptor.complex_storage` is split.
   * @param out buffer or USM pointer to memory containing output data. Real part of input data if
   * `descriptor.complex_storage` is split.
   * @param in_imag buffer or USM pointer to memory containing imaginary part of the input data. Ignored if
   * `descriptor.complex_storage` is interleaved.
   * @param out_imag buffer or USM pointer to memory containing imaginary part of the output data. Ignored if
   * `descriptor.complex_storage` is interleaved.
   * @param used_storage how components of a complex value are stored - either split or interleaved
   * @param compute_direction direction of compute, forward / backward
   * @param dependencies events that must complete before the computation
   * @return sycl::event
   */
  template <typename TIn, typename TOut>
  sycl::event dispatch_direction(const TIn& in, TOut& out, const TIn& in_imag, TOut& out_imag,
                                 complex_storage used_storage, direction compute_direction,
                                 const std::vector<sycl::event>& dependencies = {}) {
#ifndef PORTFFT_ENABLE_BUFFER_BUILDS
    if constexpr (!std::is_pointer_v<TIn> || !std::is_pointer_v<TOut>) {
      throw invalid_configuration("Buffer interface can not be called when buffer builds are disabled.");
    }
#endif
    if (used_storage != params.complex_storage) {
      if (used_storage == complex_storage::SPLIT_COMPLEX) {
        throw invalid_configuration(
            "To use interface with split real and imaginary memory, descriptor.complex_storage must be set to "
            "SPLIT_COMPLEX.");
      }
      throw invalid_configuration(
          "To use interface with interleaved real and imaginary values, descriptor.complex_storage must be set to "
          "INTERLEAVED_COMPLEX.");
    }
    if (compute_direction == direction::FORWARD) {
      return dispatch_dimensions(in, out, in_imag, out_imag, dependencies, params.forward_strides,
                                 params.backward_strides, params.forward_distance, params.backward_distance,
                                 params.forward_offset, params.backward_offset, compute_direction);
    }
    return dispatch_dimensions(in, out, in_imag, out_imag, dependencies, params.backward_strides,
                               params.forward_strides, params.backward_distance, params.forward_distance,
                               params.backward_offset, params.forward_offset, compute_direction);
  }

  /**
   * Dispatches to the implementation for the appropriate number of dimensions.
   *
   * @tparam TIn Type of the input buffer or USM pointer
   * @tparam TOut Type of the output buffer or USM pointer
   * @param in buffer or USM pointer to memory containing input data. Real part of input data if
   * `descriptor.complex_storage` is split.
   * @param out buffer or USM pointer to memory containing output data. Real part of input data if
   * `descriptor.complex_storage` is split.
   * @param in_imag buffer or USM pointer to memory containing imaginary part of the input data. Ignored if
   * `descriptor.complex_storage` is interleaved.
   * @param out_imag buffer or USM pointer to memory containing imaginary part of the output data. Ignored if
   * `descriptor.complex_storage` is interleaved.
   * @param dependencies events that must complete before the computation
   * @param input_strides strides between input elements for each dimension of one FFT
   * @param output_strides strides between output elements for each dimension of one FFT
   * @param input_distance distance between the starts of input data for two consecutive FFTs
   * @param output_distance distance between the starts of output data for two consecutive FFTs
   * @param input_offset offset into input allocation where the data for FFTs start
   * @param output_offset offset into output allocation where the data for FFTs start
   * @param compute_direction direction of compute, forward / backward
   * @return sycl::event
   */
  template <typename TIn, typename TOut>
  sycl::event dispatch_dimensions(const TIn& in, TOut& out, const TIn& in_imag, TOut& out_imag,
                                  const std::vector<sycl::event>& dependencies,
                                  const std::vector<std::size_t>& input_strides,
                                  const std::vector<std::size_t>& output_strides, std::size_t input_distance,
                                  std::size_t output_distance, std::size_t input_offset, std::size_t output_offset,
                                  direction compute_direction) {
    using TOutConst = std::conditional_t<std::is_pointer_v<TOut>, const std::remove_pointer_t<TOut>*, const TOut>;
    std::size_t n_dimensions = params.lengths.size();
    std::size_t total_size = params.get_flattened_length();

    const auto forward_layout = detail::get_layout(params, direction::FORWARD);
    const auto backward_layout = detail::get_layout(params, direction::BACKWARD);

    // currently multi-dimensional transforms are implemented just for default (PACKED) data layout
    const bool multi_dim_supported =
        forward_layout == detail::layout::PACKED && backward_layout == detail::layout::PACKED;
    if (n_dimensions != 1 && !multi_dim_supported) {
      throw internal_error("Only default layout is supported for multi-dimensional transforms.");
    }

    // product of sizes of all dimension inner relative to the one we are currently working on
    std::size_t inner_size = 1;
    // product of sizes of all dimension outer relative to the one we are currently working on
    std::size_t outer_size = total_size / params.lengths.back();
    std::size_t input_stride_0 = input_strides.back();
    std::size_t output_stride_0 = output_strides.back();
    // distances are currently used just in the first dimension - these changes are meant for that one
    // TODO fix this to support non-default layouts
    if (input_stride_0 < input_distance) {  // for example: batch interleaved input
      input_distance = params.lengths.back();
    }
    if (output_stride_0 < output_distance) {  // for example: batch interleaved output
      output_distance = params.lengths.back();
    }

    sycl::event previous_event =
        dispatch_kernel_1d(in, out, in_imag, out_imag, dependencies, params.number_of_transforms * outer_size,
                           input_stride_0, output_stride_0, input_distance, output_distance, input_offset,
                           output_offset, dimensions.back(), compute_direction);
    if (n_dimensions == 1) {
      return previous_event;
    }
    std::vector<sycl::event> previous_events{previous_event};
    std::vector<sycl::event> next_events;
    inner_size *= params.lengths.back();
    for (std::size_t i = n_dimensions - 2; i != static_cast<std::size_t>(-1); i--) {
      outer_size /= params.lengths[i];
      // TODO do everything from the next loop in a single kernel once we support more than one distance in the
      // kernels.
      std::size_t stride_between_kernels = inner_size * params.lengths[i];
      for (std::size_t j = 0; j < params.number_of_transforms * outer_size; j++) {
        sycl::event e = dispatch_kernel_1d<TOutConst, TOut>(
            out, out, out_imag, out_imag, previous_events, inner_size, inner_size, inner_size, 1, 1,
            output_offset + j * stride_between_kernels, output_offset + j * stride_between_kernels, dimensions[i],
            compute_direction);
        next_events.push_back(e);
      }
      inner_size *= params.lengths[i];
      std::swap(previous_events, next_events);
      next_events.clear();
    }
    return queue.single_task(previous_events, []() {});  // just to get an event that depends on all previous ones
  }

  /**
   * Dispatches the kernel with the first subgroup size that is supported by the device.
   *
   * @tparam TIn Type of the input buffer or USM pointer
   * @tparam TOut Type of the output buffer or USM pointer
   * @param in buffer or USM pointer to memory containing input data. Real part of input data if
   * `descriptor.complex_storage` is split.
   * @param out buffer or USM pointer to memory containing output data. Real part of input data if
   * `descriptor.complex_storage` is split.
   * @param in_imag buffer or USM pointer to memory containing imaginary part of the input data. Ignored if
   * `descriptor.complex_storage` is interleaved.
   * @param out_imag buffer or USM pointer to memory containing imaginary part of the output data. Ignored if
   * `descriptor.complex_storage` is interleaved.
   * @param dependencies events that must complete before the computation
   * @param n_transforms number of FT transforms to do in one call
   * @param input_stride stride between input elements of one FFT
   * @param output_stride stride between output elements of one FFT
   * @param input_distance distance between the starts of input data for two consecutive FFTs
   * @param output_distance distance between the starts of output data for two consecutive FFTs
   * @param input_offset offset into input allocation where the data for FFTs start
   * @param output_offset offset into output allocation where the data for FFTs start
   * @param dimension_data data for the dimension this call will work on
   * @param compute_direction direction of compute, forward / backward
   * @return sycl::event
   */
  template <typename TIn, typename TOut>
  sycl::event dispatch_kernel_1d(const TIn& in, TOut& out, const TIn& in_imag, TOut& out_imag,
                                 const std::vector<sycl::event>& dependencies, std::size_t n_transforms,
                                 std::size_t input_stride, std::size_t output_stride, std::size_t input_distance,
                                 std::size_t output_distance, std::size_t input_offset, std::size_t output_offset,
                                 dimension_struct& dimension_data, direction compute_direction) {
    return dispatch_kernel_1d_helper<TIn, TOut, PORTFFT_SUBGROUP_SIZES>(
        in, out, in_imag, out_imag, dependencies, n_transforms, input_stride, output_stride, input_distance,
        output_distance, input_offset, output_offset, dimension_data, compute_direction);
  }

  /**
   * Helper for dispatching the kernel with the first subgroup size that is supported by the device.
   *
   * @tparam TIn Type of the input buffer or USM pointer
   * @tparam TOut Type of the output buffer or USM pointer
   * @tparam SubgroupSize first subgroup size
   * @tparam OtherSGSizes other subgroup sizes
   * @param in buffer or USM pointer to memory containing input data. Real part of input data if
   * `descriptor.complex_storage` is split.
   * @param out buffer or USM pointer to memory containing output data. Real part of input data if
   * `descriptor.complex_storage` is split.
   * @param in_imag buffer or USM pointer to memory containing imaginary part of the input data. Ignored if
   * `descriptor.complex_storage` is interleaved.
   * @param out_imag buffer or USM pointer to memory containing imaginary part of the output data. Ignored if
   * `descriptor.complex_storage` is interleaved.
   * @param dependencies events that must complete before the computation
   * @param n_transforms number of FT transforms to do in one call
   * @param input_stride stride between input elements of one FFT
   * @param output_stride stride between output elements of one FFT
   * @param input_distance distance between the starts of input data for two consecutive FFTs
   * @param output_distance distance between the starts of output data for two consecutive FFTs
   * @param input_offset offset into input allocation where the data for FFTs start
   * @param output_offset offset into output allocation where the data for FFTs start
   * @param dimension_data data for the dimension this call will work on
   * @param compute_direction direction of compute, forward / backward
   * @return sycl::event
   */
  template <typename TIn, typename TOut, Idx SubgroupSize, Idx... OtherSGSizes>
  sycl::event dispatch_kernel_1d_helper(const TIn& in, TOut& out, const TIn& in_imag, TOut& out_imag,
                                        const std::vector<sycl::event>& dependencies, std::size_t n_transforms,
                                        std::size_t input_stride, std::size_t output_stride, std::size_t input_distance,
                                        std::size_t output_distance, std::size_t input_offset,
                                        std::size_t output_offset, dimension_struct& dimension_data,
                                        direction compute_direction) {
    if (SubgroupSize == dimension_data.used_sg_size) {
      const bool input_packed = input_distance == dimension_data.length && input_stride == 1;
      const bool output_packed = output_distance == dimension_data.length && output_stride == 1;
      const bool input_batch_interleaved = input_distance == 1 && input_stride == n_transforms;
      const bool output_batch_interleaved = output_distance == 1 && output_stride == n_transforms;
      for (kernel_data_struct kernel_data : dimension_data.forward_kernels) {
        std::size_t minimum_local_mem_required;
        if (input_batch_interleaved) {
          minimum_local_mem_required = num_scalars_in_local_mem<detail::layout::BATCH_INTERLEAVED>(
                                           kernel_data.level, kernel_data.length, SubgroupSize, kernel_data.factors,
                                           kernel_data.num_sgs_per_wg) *
                                       sizeof(Scalar);
          if (static_cast<Idx>(minimum_local_mem_required) > local_memory_size) {
            throw out_of_local_memory_error(
                "Insufficient amount of local memory available: " + std::to_string(local_memory_size) +
                "B. Required: " + std::to_string(minimum_local_mem_required) + "B.");
          }
        }
      }
      if (input_packed && output_packed) {
        return run_kernel<detail::layout::PACKED, detail::layout::PACKED, SubgroupSize>(
            in, out, in_imag, out_imag, dependencies, n_transforms, input_offset, output_offset, dimension_data,
            compute_direction);
      }
      if (input_batch_interleaved && output_packed && in != out) {
        return run_kernel<detail::layout::BATCH_INTERLEAVED, detail::layout::PACKED, SubgroupSize>(
            in, out, in_imag, out_imag, dependencies, n_transforms, input_offset, output_offset, dimension_data,
            compute_direction);
      }
      if (input_packed && output_batch_interleaved && in != out) {
        return run_kernel<detail::layout::PACKED, detail::layout::BATCH_INTERLEAVED, SubgroupSize>(
            in, out, in_imag, out_imag, dependencies, n_transforms, input_offset, output_offset, dimension_data,
            compute_direction);
      }
      if (input_batch_interleaved && output_batch_interleaved) {
        return run_kernel<detail::layout::BATCH_INTERLEAVED, detail::layout::BATCH_INTERLEAVED, SubgroupSize>(
            in, out, in_imag, out_imag, dependencies, n_transforms, input_offset, output_offset, dimension_data,
            compute_direction);
      }
      throw unsupported_configuration("Only PACKED or BATCH_INTERLEAVED transforms are supported");
    }
    if constexpr (sizeof...(OtherSGSizes) == 0) {
      throw invalid_configuration("None of the compiled subgroup sizes are supported by the device!");
    } else {
      return dispatch_kernel_1d_helper<TIn, TOut, OtherSGSizes...>(
          in, out, in_imag, out_imag, dependencies, n_transforms, input_stride, output_stride, input_distance,
          output_distance, input_offset, output_offset, dimension_data, compute_direction);
    }
  }

  /**
   * Struct for dispatching `run_kernel()` call.
   *
   * @tparam LayoutIn Input Layout
   * @tparam LayoutOut Output Layout
   * @tparam SubgroupSize size of the subgroup
   * @tparam TIn Type of the input USM pointer or buffer
   * @tparam TOut Type of the output USM pointer or buffer
   */
  template <detail::layout LayoutIn, detail::layout LayoutOut, Idx SubgroupSize, typename TIn, typename TOut>
  struct run_kernel_struct {
    // Dummy parameter is needed as only partial specializations are allowed without specializing the containing class
    template <detail::level Lev, typename Dummy>
    struct inner {
      static sycl::event execute(committed_descriptor& desc, const TIn& in, TOut& out, const TIn& in_imag,
                                 TOut& out_imag, const std::vector<sycl::event>& dependencies, std::size_t n_transforms,
                                 std::size_t forward_offset, std::size_t backward_offset,
                                 dimension_struct& dimension_data, direction compute_direction);
    };
  };

  /**
   * Common interface to run the kernel called by compute_forward and compute_backward
   *
   * @tparam LayoutIn Input Layout
   * @tparam LayoutOut Output Layout
   * @tparam SubgroupSize size of the subgroup
   * @tparam TIn Type of the input USM pointer or buffer
   * @tparam TOut Type of the output USM pointer or buffer
   * @param in buffer or USM pointer to memory containing input data. Real part of input data if
   * `descriptor.complex_storage` is split.
   * @param out buffer or USM pointer to memory containing output data. Real part of input data if
   * `descriptor.complex_storage` is split.
   * @param in_imag buffer or USM pointer to memory containing imaginary part of the input data. Ignored if
   * `descriptor.complex_storage` is interleaved.
   * @param out_imag buffer or USM pointer to memory containing imaginary part of the output data. Ignored if
   * `descriptor.complex_storage` is interleaved.
   * @param dependencies events that must complete before the computation
   * @param n_transforms number of FT transforms to do in one call
   * @param input_offset offset into input allocation where the data for FFTs start
   * @param output_offset offset into output allocation where the data for FFTs start
   * @param dimension_data data for the dimension this call will work on
   * @param compute_direction direction of fft, forward / backward
   * @return sycl::event
   */
  template <detail::layout LayoutIn, detail::layout LayoutOut, Idx SubgroupSize, typename TIn, typename TOut>
  sycl::event run_kernel(const TIn& in, TOut& out, const TIn& in_imag, TOut& out_imag,
                         const std::vector<sycl::event>& dependencies, std::size_t n_transforms,
                         std::size_t input_offset, std::size_t output_offset, dimension_struct& dimension_data,
                         direction compute_direction) {
    // mixing const and non-const inputs leads to hard-to-debug linking errors, as both use the same kernel name, but
    // are called from different template instantiations.
    static_assert(!std::is_pointer_v<TIn> || std::is_const_v<std::remove_pointer_t<TIn>>,
                  "We do not differentiate kernel names between kernels with const and non-const USM inputs, so all "
                  "should be const");
    // kernel names currently assume both are the same. Mixing them without adding TOut to kernel names would lead to
    // hard-to-debug linking errors
    static_assert(std::is_pointer_v<TIn> == std::is_pointer_v<TOut>,
                  "Both input and output to the kernels should be the same - either buffers or USM");
    using TInReinterpret = decltype(detail::reinterpret<const Scalar>(in));
    using TOutReinterpret = decltype(detail::reinterpret<Scalar>(out));
    std::size_t vec_multiplier = params.complex_storage == complex_storage::INTERLEAVED_COMPLEX ? 2 : 1;
    return dispatch<run_kernel_struct<LayoutIn, LayoutOut, SubgroupSize, TInReinterpret, TOutReinterpret>>(
        dimension_data.level, detail::reinterpret<const Scalar>(in), detail::reinterpret<Scalar>(out),
        detail::reinterpret<const Scalar>(in_imag), detail::reinterpret<Scalar>(out_imag), dependencies,
        static_cast<IdxGlobal>(n_transforms), static_cast<IdxGlobal>(vec_multiplier * input_offset),
        static_cast<IdxGlobal>(vec_multiplier * output_offset), dimension_data, compute_direction);
  }
};

/**
 * A descriptor containing FFT problem parameters.
 *
 * @tparam DescScalar type of the scalar used for computations
 * @tparam DescDomain domain of the FFT
 */
template <typename DescScalar, domain DescDomain>
struct descriptor {
  /// Scalar type to determine the FFT precision.
  using Scalar = DescScalar;
  static_assert(std::is_floating_point_v<Scalar>, "Scalar must be a floating point type");

  /**
   * FFT domain.
   * Determines whether the input (resp. output) is real or complex in the forward (resp. backward) direction.
   */
  static constexpr domain Domain = DescDomain;

  /**
   * The lengths in elements of each dimension, ordered from most to least significant (i.e. contiguous dimension last).
   * N-D transforms are supported. Must be specified.
   */
  std::vector<std::size_t> lengths;
  /**
   * A scaling factor applied to the output of forward transforms. Default value is 1.
   */
  Scalar forward_scale = 1;
  /**
   * A scaling factor applied to the output of backward transforms. Default value is 1.
   * NB a forward transform followed by a backward transform with both forward_scale and
   * backward_scale set to 1 will result in the data being scaled by the product of the lengths.
   */
  Scalar backward_scale = 1;
  /**
   * The number of transforms or batches that will be solved with each call to compute_xxxward. Default value
   * is 1.
   */
  std::size_t number_of_transforms = 1;
  /**
   * The data layout of complex values. Default value is complex_storage::INTERLEAVED_COMPLEX.
   * complex_storage::INTERLEAVED_COMPLEX indicates that the real and imaginary part of a complex number is contiguous
   * i.e an Array of Structures. complex_storage::SPLIT_COMPLEX indicates that all the real values are contiguous and
   * all the imaginary values are contiguous i.e. a Structure of Arrays.
   */
  complex_storage complex_storage = complex_storage::INTERLEAVED_COMPLEX;
  /**
   * Indicates if the memory address of the output pointer is the same as the input pointer. Default value is
   * placement::OUT_OF_PLACE. When placement::OUT_OF_PLACE is used, only the out of place compute_xxxward functions can
   * be used and the memory pointed to by the input pointer and the memory pointed to by the output pointer must not
   * overlap at all. When placement::IN_PLACE is used, only the in-place compute_xxxward functions can be used.
   */
  placement placement = placement::OUT_OF_PLACE;
  /**
   * The strides of the data in the forward domain in elements.
   * For offset s0 and distance m, for strides[s1,s2,...,sd] the element in batch b at index [i1,i2,...,id] is located
   * at elems[s0 + m*b + s1*i1 + s2*i2 + ... + sd*id]. The default value for a d-dimensional transform is
   * {prod(lengths[0..d-1]), prod(lengths[0..d-2]), ..., lengths[0]*lengths[1], lengths[0], 1}, where prod is the
   * product. Only the default value is supported for transforms with more than one dimension. Strides do not include
   * the offset.
   */
  std::vector<std::size_t> forward_strides;
  /**
   * The strides of the data in the backward domain in elements.
   * For offset s0 and distance m, for strides[s1,s2,...,sd] the element in batch b at index [i1,i2,...,id] is located
   * at elems[s0 + m*b + s1*i1 + s2*i2 + ... + sd*id]. The default value for a d-dimensional transform is
   * {prod(lengths[0..d-1]), prod(lengths[0..d-2]), ..., lengths[0]*lengths[1], lengths[0], 1}, where prod is the
   * product. Only the default value is supported for transforms with more than one dimension. Strides do not include
   * the offset.
   */
  std::vector<std::size_t> backward_strides;
  /**
   * The number of elements between the first value of each transform in the forward domain. The default value is
   * the product of the lengths. Must be either 1 or the product of the lengths.
   * Only the default value is supported for transforms with more than one dimension.
   * For a d-dimensional transform, exactly one of `forward_strides[d-1]` and `forward_distance` must be 1.
   */
  std::size_t forward_distance = 1;
  /**
   * The number of elements between the first value of each transform in the backward domain. The default value
   * is the product of the lengths. Must be the same as forward_distance.
   * Only the default value is supported for transforms with more than one dimension.
   */
  std::size_t backward_distance = 1;
  /**
   * The number of elements between the start of memory allocation for data in forward domain and the first value
   * to use for FFT computation. The default value is 0.
   */
  std::size_t forward_offset = 0;
  /**
   * The number of elements between the start of memory allocation for data in backward domain and the first value
   * to use for FFT computation. The default value is 0.
   */
  std::size_t backward_offset = 0;
  // TODO: add TRANSPOSE, WORKSPACE and ORDERING if we determine they make sense

  /**
   * Construct a new descriptor object.
   *
   * @param lengths size of the FFT transform
   */
  explicit descriptor(const std::vector<std::size_t>& lengths)
      : lengths(lengths), forward_strides(detail::get_default_strides(lengths)), backward_strides(forward_strides) {
    // TODO: properly set default values for distances for real transforms
    std::size_t total_size = get_flattened_length();
    forward_distance = total_size;
    backward_distance = total_size;
  }

  /**
   * Commits the descriptor, precalculating what can be done in advance.
   *
   * @param queue queue to use for computations
   * @return committed_descriptor<Scalar, Domain>
   */
  committed_descriptor<Scalar, Domain> commit(sycl::queue& queue) { return {*this, queue}; }

  /**
   * Get the flattened length of an FFT for a single batch, ignoring strides and distance.
   */
  std::size_t get_flattened_length() const noexcept {
    return std::accumulate(lengths.begin(), lengths.end(), 1LU, std::multiplies<std::size_t>());
  }

  /**
   * Get the size of the input buffer for a given direction in terms of the number of elements.
   * The number of elements is the same irrespective of the FFT domain.
   * Takes into account the lengths, number of transforms, strides and direction.
   *
   * @param dir direction
   */
  std::size_t get_input_count(direction dir) const noexcept {
    return get_buffer_count(get_strides(dir), get_distance(dir), get_offset(dir));
  }

  /**
   * Get the size of the output buffer for a given direction in terms of the number of elements.
   * The number of elements is the same irrespective of the FFT domain.
   * Takes into account the lengths, number of transforms, strides and direction.
   *
   * @param dir direction
   */
  std::size_t get_output_count(direction dir) const noexcept { return get_input_count(inv(dir)); }

  /**
   * Return the strides for a given direction
   *
   * @param dir direction
   */
  const std::vector<std::size_t>& get_strides(direction dir) const noexcept {
    return dir == direction::FORWARD ? forward_strides : backward_strides;
  }

  /**
   * Return a mutable reference to the strides for a given direction
   *
   * @param dir direction
   */
  std::vector<std::size_t>& get_strides(direction dir) noexcept {
    return dir == direction::FORWARD ? forward_strides : backward_strides;
  }

  /**
   * Return the distance for a given direction
   *
   * @param dir direction
   */
  std::size_t get_distance(direction dir) const noexcept {
    return dir == direction::FORWARD ? forward_distance : backward_distance;
  }

  /**
   * Return a mutable reference to the distance for a given direction
   *
   * @param dir direction
   */
  std::size_t& get_distance(direction dir) noexcept {
    return dir == direction::FORWARD ? forward_distance : backward_distance;
  }

  /**
   * Return the offset for a given direction
   *
   * @param dir direction
   */
  std::size_t get_offset(direction dir) const noexcept {
    return dir == direction::FORWARD ? forward_offset : backward_offset;
  }

  /**
   * Return a mutable reference to the offset for a given direction
   *
   * @param dir direction
   */
  std::size_t& get_offset(direction dir) noexcept {
    return dir == direction::FORWARD ? forward_offset : backward_offset;
  }

  /**
   * Return the scale for a given direction
   *
   * @param dir direction
   */
  Scalar get_scale(direction dir) const noexcept { return dir == direction::FORWARD ? forward_scale : backward_scale; }

  /**
   * Return a mutable reference to the scale for a given direction
   *
   * @param dir direction
   */
  Scalar& get_scale(direction dir) noexcept { return dir == direction::FORWARD ? forward_scale : backward_scale; }

 private:
  /**
   * Compute the number of elements required for a buffer with the descriptor's length, number of transforms and the
   * given strides and distance.
   * The number of elements is the same irrespective of the FFT domain.
   *
   * @param strides buffer's strides
   * @param distance buffer's distance
   */
  std::size_t get_buffer_count(const std::vector<std::size_t>& strides, std::size_t distance,
                               std::size_t offset) const noexcept {
    // Compute the last element that can be accessed
    std::size_t last_elt_idx = (number_of_transforms - 1) * distance;
    for (std::size_t i = 0; i < lengths.size(); ++i) {
      last_elt_idx += (lengths[i] - 1) * strides[i];
    }
    return offset + last_elt_idx + 1;
  }
};

}  // namespace portfft

#endif<|MERGE_RESOLUTION|>--- conflicted
+++ resolved
@@ -40,17 +40,6 @@
 template <typename Scalar, domain Domain>
 class committed_descriptor;
 namespace detail {
-<<<<<<< HEAD
-template <typename Scalar, domain Domain, direction Dir, detail::layout LayoutIn, detail::layout LayoutOut,
-          Idx SubgroupSize, typename TIn>
-void compute_level(const typename committed_descriptor<Scalar, Domain>::kernel_data_struct& kd_struct, TIn input,
-                   Scalar* output, const Scalar* twiddles_ptr, const IdxGlobal* factors_triple, Scalar scale_factor,
-                   IdxGlobal intermediate_twiddle_offset, IdxGlobal subimpl_twiddle_offset,
-                   IdxGlobal input_global_offset, IdxGlobal committed_size, Idx num_batches_in_l2,
-                   IdxGlobal n_transforms, IdxGlobal batch_start, Idx factor_id, Idx total_factors,
-                   const std::vector<sycl::event>& dependencies, std::vector<sycl::event>& out_events,
-                   sycl::queue& queue);
-=======
 template <typename Scalar, domain Domain, detail::layout LayoutIn, detail::layout LayoutOut, Idx SubgroupSize,
           typename TIn>
 std::vector<sycl::event> compute_level(
@@ -59,21 +48,13 @@
     IdxGlobal intermediate_twiddle_offset, IdxGlobal subimpl_twiddle_offset, IdxGlobal input_global_offset,
     IdxGlobal committed_size, Idx num_batches_in_l2, IdxGlobal n_transforms, IdxGlobal batch_start, Idx factor_id,
     Idx total_factors, complex_storage storage, const std::vector<sycl::event>& dependencies, sycl::queue& queue);
->>>>>>> e4167aed
 
 template <typename Scalar, domain Domain, typename TOut>
 sycl::event transpose_level(const typename committed_descriptor<Scalar, Domain>::kernel_data_struct& kd_struct,
                             const Scalar* input, TOut output, const IdxGlobal* factors_triple, IdxGlobal committed_size,
-<<<<<<< HEAD
-                            Idx num_batches_in_l2, IdxGlobal n_transforms, IdxGlobal batch_start, Idx factor_num,
-                            Idx total_factors, IdxGlobal output_offset, sycl::queue& queue,
-                            std::shared_ptr<Scalar>& ptr1, std::shared_ptr<Scalar>& ptr2,
-                            const std::vector<sycl::event>& events, std::vector<sycl::event>& generated_events);
-=======
                             Idx num_batches_in_l2, IdxGlobal n_transforms, IdxGlobal batch_start, Idx total_factors,
                             IdxGlobal output_offset, sycl::queue& queue, const std::vector<sycl::event>& events,
                             complex_storage storage);
->>>>>>> e4167aed
 
 // kernel names
 // TODO: Remove all templates except Scalar, Domain and Memory and SubgroupSize
@@ -194,38 +175,21 @@
   using complex_type = std::complex<Scalar>;
 
   friend struct descriptor<Scalar, Domain>;
-<<<<<<< HEAD
-  template <typename Scalar1, domain Domain1, direction Dir, detail::layout LayoutIn, detail::layout LayoutOut,
-            Idx SubgroupSize, typename TIn>
-  friend void detail::compute_level(
-=======
   template <typename Scalar1, domain Domain1, detail::layout LayoutIn, detail::layout LayoutOut, Idx SubgroupSize,
             typename TIn>
   friend std::vector<sycl::event> detail::compute_level(
->>>>>>> e4167aed
       const typename committed_descriptor<Scalar1, Domain1>::kernel_data_struct& kd_struct, TIn input, Scalar1* output,
       TIn input_imag, Scalar1* output_imag, const Scalar1* twiddles_ptr, const IdxGlobal* factors_triple,
       IdxGlobal intermediate_twiddle_offset, IdxGlobal subimpl_twiddle_offset, IdxGlobal input_global_offset,
       IdxGlobal committed_size, Idx num_batches_in_l2, IdxGlobal n_transforms, IdxGlobal batch_start, Idx factor_id,
-<<<<<<< HEAD
-      Idx total_factors, const std::vector<sycl::event>& dependencies, std::vector<sycl::event>& out_events,
-      sycl::queue& queue);
-=======
       Idx total_factors, complex_storage storage, const std::vector<sycl::event>& dependencies, sycl::queue& queue);
->>>>>>> e4167aed
 
   template <typename Scalar1, domain Domain1, typename TOut>
   friend sycl::event detail::transpose_level(
       const typename committed_descriptor<Scalar1, Domain1>::kernel_data_struct& kd_struct, const Scalar1* input,
       TOut output, const IdxGlobal* factors_triple, IdxGlobal committed_size, Idx num_batches_in_l2,
-<<<<<<< HEAD
-      IdxGlobal n_transforms, IdxGlobal batch_start, Idx factor_num, Idx total_factors, IdxGlobal output_offset,
-      sycl::queue& queue, std::shared_ptr<Scalar1>& ptr1, std::shared_ptr<Scalar1>& ptr2,
-      const std::vector<sycl::event>& events, std::vector<sycl::event>& generated_events);
-=======
       IdxGlobal n_transforms, IdxGlobal batch_start, Idx total_factors, IdxGlobal output_offset, sycl::queue& queue,
       const std::vector<sycl::event>& events, complex_storage storage);
->>>>>>> e4167aed
 
   descriptor<Scalar, Domain> params;
   sycl::queue queue;
@@ -278,22 +242,12 @@
     Idx forward_factors;
     Idx backward_factors;
 
-<<<<<<< HEAD
-    dimension_struct(std::vector<kernel_data_struct> kernels, detail::level level, std::size_t length,
-                     std::size_t committed_length, bool is_prime, Idx used_sg_size)
-        : kernels(kernels),
-          level(level),
-          length(length),
-          committed_length(committed_length),
-          is_prime(is_prime),
-=======
     dimension_struct(std::vector<kernel_data_struct> forward_kernels, std::vector<kernel_data_struct> backward_kernels,
                      detail::level level, std::size_t length, Idx used_sg_size)
         : forward_kernels(std::move(forward_kernels)),
           backward_kernels(std::move(backward_kernels)),
           level(level),
           length(length),
->>>>>>> e4167aed
           used_sg_size(used_sg_size) {}
   };
 
@@ -702,11 +656,7 @@
   template <Idx SubgroupSize, Idx... OtherSGSizes>
   dimension_struct build_w_spec_const(std::size_t dimension_num, bool set_scale_as_unity) {
     if (std::count(supported_sg_sizes.begin(), supported_sg_sizes.end(), SubgroupSize)) {
-<<<<<<< HEAD
-      auto [top_level, dimension_size, prepared_vec] = prepare_implementation<SubgroupSize>(kernel_num);
-=======
       auto [top_level, prepared_vec] = prepare_implementation<SubgroupSize>(dimension_num);
->>>>>>> e4167aed
       bool is_compatible = true;
       for (auto [level, ids, factors] : prepared_vec) {
         is_compatible = is_compatible && sycl::is_compatible(ids, dev);
@@ -714,63 +664,6 @@
           break;
         }
       }
-<<<<<<< HEAD
-      bool is_prime = false;
-      if (dimension_size != static_cast<IdxGlobal>(params.lengths[kernel_num])) {
-        is_prime = true;
-      }
-      IdxGlobal num_forward_factors = 0;
-      IdxGlobal num_backward_factors = 0;
-      IdxGlobal temp = 1;
-      for (const auto& [level, ids, factors] : prepared_vec) {
-        if (temp == dimension_size) {
-          break;
-        }
-        temp *= static_cast<IdxGlobal>(std::accumulate(factors.begin(), factors.end(), 1, std::multiplies<Idx>()));
-        num_forward_factors++;
-      }
-      num_backward_factors = static_cast<IdxGlobal>(prepared_vec.size()) - num_forward_factors;
-      std::vector<kernel_data_struct> result;
-      std::vector<in_bundle_and_metadata> in_bundles;
-      if (is_compatible) {
-        for (const auto& [level, ids, factors] : prepared_vec) {
-          in_bundles.emplace_back(level, sycl::get_kernel_bundle<sycl::bundle_state::input>(queue.get_context(), ids),
-                                  factors);
-        }
-        if (top_level == detail::level::GLOBAL) {
-          detail::elementwise_multiply first_uses_load_modifiers =
-              is_prime ? detail::elementwise_multiply::APPLIED : detail::elementwise_multiply::NOT_APPLIED;
-          detail::elementwise_multiply last_uses_store_modifiers =
-              is_prime ? detail::elementwise_multiply::APPLIED : detail::elementwise_multiply::NOT_APPLIED;
-          set_global_impl_spec_consts(in_bundles, first_uses_load_modifiers, last_uses_store_modifiers,
-                                      static_cast<Idx>(num_forward_factors));
-          if (is_prime) {
-            std::vector<in_bundle_and_metadata> backward_kernels_slice(
-                in_bundles.begin() + static_cast<long>(num_forward_factors), in_bundles.end());
-            set_global_impl_spec_consts(backward_kernels_slice, detail::elementwise_multiply::NOT_APPLIED,
-                                        last_uses_store_modifiers, static_cast<Idx>(num_backward_factors));
-            std::copy(backward_kernels_slice.begin(), backward_kernels_slice.end(),
-                      in_bundles.begin() + static_cast<long>(num_forward_factors));
-          }
-        } else {
-          for (auto& [level, in_bundle, factors] : in_bundles) {
-            set_spec_constants(top_level, in_bundle, static_cast<std::size_t>(dimension_size), factors,
-                               detail::elementwise_multiply::NOT_APPLIED, detail::elementwise_multiply::NOT_APPLIED,
-                               detail::apply_scale_factor::APPLIED, level);
-          }
-        }
-
-        for (const auto& [level, in_bundle_w_spec_const, factors] : in_bundles) {
-          try {
-            result.emplace_back(sycl::build(in_bundle_w_spec_const), factors, params.lengths[kernel_num], SubgroupSize,
-                                PORTFFT_SGS_IN_WG, std::shared_ptr<Scalar>(), level);
-          } catch (std::exception& e) {
-            std::cerr << "Build for subgroup size " << SubgroupSize << " failed with message:\n"
-                      << e.what() << std::endl;
-            is_compatible = false;
-            break;
-          }
-=======
 
       if (is_compatible) {
         std::vector<kernel_data_struct> forward_kernels = set_spec_constants_driver<SubgroupSize>(
@@ -779,7 +672,6 @@
             top_level, prepared_vec, direction::BACKWARD, dimension_num, is_compatible, set_scale_as_unity);
         if (is_compatible) {
           return {forward_kernels, backward_kernels, top_level, params.lengths[dimension_num], SubgroupSize};
->>>>>>> e4167aed
         }
         return {result,   top_level,   static_cast<std::size_t>(dimension_size), params.lengths[kernel_num],
                 is_prime, SubgroupSize};
@@ -811,20 +703,9 @@
       std::vector<IdxGlobal> sub_batches;
       std::vector<IdxGlobal> inclusive_scan;
       std::size_t cache_required_for_twiddles = 0;
-<<<<<<< HEAD
-      Idx num_forward_factors = dimensions.at(global_dimension).forward_factors;
-      Idx num_backward_factors = dimensions.at(global_dimension).backward_factors;
-
-      const auto& kernels_for_dimension = dimensions.at(global_dimension).kernels;
-      for (std::size_t i = 0; i < static_cast<std::size_t>(num_forward_factors); i++) {
-        IdxGlobal factor_size = static_cast<IdxGlobal>(std::accumulate(kernels_for_dimension.at(i).factors.begin(),
-                                                                       kernels_for_dimension.at(i).factors.end(), 1,
-                                                                       std::multiplies<Idx>()));
-=======
       for (const auto& kernel_data : dimensions.at(global_dimension).forward_kernels) {
         IdxGlobal factor_size = static_cast<IdxGlobal>(
             std::accumulate(kernel_data.factors.begin(), kernel_data.factors.end(), 1, std::multiplies<Idx>()));
->>>>>>> e4167aed
         cache_required_for_twiddles +=
             static_cast<std::size_t>(2 * factor_size * kernels_for_dimension.at(i).batch_size) * sizeof(Scalar);
         factors.push_back(factor_size);
