--- conflicted
+++ resolved
@@ -178,11 +178,7 @@
   template <typename Scalar1, domain Domain1, direction Dir, detail::layout LayoutIn, detail::layout LayoutOut,
             Idx SubgroupSize, typename TIn>
   friend std::vector<sycl::event> detail::compute_level(
-<<<<<<< HEAD
       const typename committed_descriptor<Scalar1, Domain1>::kernel_data_struct& kd_struct, TIn input, Scalar1* output, TIn input_imag, Scalar1* output_imag,
-=======
-      const typename committed_descriptor<Scalar1, Domain1>::kernel_data_struct& kd_struct, TIn input, Scalar1* output,
->>>>>>> e4251e8e
       const Scalar1* twiddles_ptr, const IdxGlobal* factors_triple, Scalar1 scale_factor,
       IdxGlobal intermediate_twiddle_offset, IdxGlobal subimpl_twiddle_offset, IdxGlobal input_global_offset,
       IdxGlobal committed_size, Idx num_batches_in_l2, IdxGlobal n_transforms, IdxGlobal batch_start, Idx factor_id,
@@ -192,15 +188,9 @@
   friend sycl::event detail::transpose_level(
       const typename committed_descriptor<Scalar1, Domain1>::kernel_data_struct& kd_struct, const Scalar1* input,
       TOut output, const IdxGlobal* factors_triple, IdxGlobal committed_size, Idx num_batches_in_l2,
-<<<<<<< HEAD
       IdxGlobal n_transforms, IdxGlobal batch_start, Idx total_factors, IdxGlobal output_offset,
       sycl::queue& queue,
       const std::vector<sycl::event>& events, complex_storage storage);
-=======
-      IdxGlobal n_transforms, IdxGlobal batch_start, Idx factor_num, Idx total_factors, IdxGlobal output_offset,
-      sycl::queue& queue, std::shared_ptr<Scalar1>& ptr1, std::shared_ptr<Scalar1>& ptr2,
-      const std::vector<sycl::event>& events);
->>>>>>> e4251e8e
 
   descriptor<Scalar, Domain> params;
   sycl::queue queue;
