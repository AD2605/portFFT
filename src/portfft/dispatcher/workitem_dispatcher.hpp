/***************************************************************************
 *
 *  Copyright (C) Codeplay Software Ltd.
 *
 *  Licensed under the Apache License, Version 2.0 (the "License");
 *  you may not use this file except in compliance with the License.
 *  You may obtain a copy of the License at
 *
 *      http://www.apache.org/licenses/LICENSE-2.0
 *
 *  Unless required by applicable law or agreed to in writing, software
 *  distributed under the License is distributed on an "AS IS" BASIS,
 *  WITHOUT WARRANTIES OR CONDITIONS OF ANY KIND, either express or implied.
 *  See the License for the specific language governing permissions and
 *  limitations under the License.
 *
 *  Codeplay's portFFT
 *
 **************************************************************************/

#ifndef PORTFFT_DISPATCHER_WORKITEM_DISPATCHER_HPP
#define PORTFFT_DISPATCHER_WORKITEM_DISPATCHER_HPP

#include "portfft/common/helpers.hpp"
#include "portfft/common/logging.hpp"
#include "portfft/common/memory_views.hpp"
#include "portfft/common/transfers.hpp"
#include "portfft/common/workitem.hpp"
#include "portfft/defines.hpp"
#include "portfft/descriptor.hpp"
#include "portfft/enums.hpp"
#include "portfft/specialization_constant.hpp"

namespace portfft {
namespace detail {
/**
 * Calculates the global size needed for given problem.
 *
 * @tparam T type of the scalar used for computations
 * @param n_transforms number of transforms
 * @param subgroup_size size of subgroup used by the compute kernel
 * @param num_sgs_per_wg number of subgroups in a workgroup
 * @param n_compute_units number of compute units on target device
 * @return Number of elements of size T that need to fit into local memory
 */
template <typename T>
IdxGlobal get_global_size_workitem(IdxGlobal n_transforms, Idx subgroup_size, Idx num_sgs_per_wg, Idx n_compute_units) {
  Idx maximum_n_sgs = 8 * n_compute_units * 64;
  Idx maximum_n_wgs = maximum_n_sgs / num_sgs_per_wg;
  Idx wg_size = subgroup_size * num_sgs_per_wg;

  IdxGlobal n_wgs_we_can_utilize = divide_ceil(n_transforms, static_cast<IdxGlobal>(wg_size));
  return static_cast<IdxGlobal>(wg_size) * sycl::min(static_cast<IdxGlobal>(maximum_n_wgs), n_wgs_we_can_utilize);
}

/**
 * Utility function for applying load/store modifiers in workitem impl
 *
 * @tparam PrivT Private view type
 * @tparam T Type of pointer for load/store modifier global array
 * @param num_elements Num complex values per workitem
 * @param priv private memory array
 * @param modifier_data global modifier data pointer
 * @param offset offset for the global modifier data pointer
 */
<<<<<<< HEAD
template <direction Dir, typename PrivT, typename T>
PORTFFT_INLINE void apply_modifier(Idx num_elements, PrivT priv, const T* modifier_data, IdxGlobal modifier_stride,
                                   IdxGlobal modifier_offset, [[maybe_unused]] sycl::sub_group& sg) {
  using vec_t = sycl::vec<T, 2>;
  PORTFFT_UNROLL
  for (Idx j = 0; j < num_elements; j++) {
    sycl::vec<T, 2> modifier_vec;
#ifdef PORTFFT_USE_SG_TRANSFERS
    modifier_vec = sg.load<2>(detail::get_global_multi_ptr(modifier_data + j * modifier_stride + modifier_offset));
#else
    modifier_vec = *reinterpret_cast<const vec_t*>(modifier_data + j * modifier_stride + modifier_offset);
#endif
    if (Dir == direction::BACKWARD) {
      modifier_vec[1] *= -1;
    }
=======
template <typename PrivT, typename T>
PORTFFT_INLINE void apply_modifier(Idx num_elements, PrivT priv, const T* modifier_data, IdxGlobal offset) {
  PORTFFT_UNROLL
  for (Idx j = 0; j < num_elements; j++) {
    sycl::vec<T, 2> modifier_vec;
    modifier_vec.load(0, detail::get_global_multi_ptr(&modifier_data[offset + 2 * j]));
>>>>>>> e4167aed
    multiply_complex(priv[2 * j], priv[2 * j + 1], modifier_vec[0], modifier_vec[1], priv[2 * j], priv[2 * j + 1]);
  }
}

/**
 * Implementation of FFT for sizes that can be done by independent work items.
 *
 * @tparam LayoutIn Input Layout
 * @tparam LayoutOut Output Layout
 * @tparam SubgroupSize size of the subgroup
 * @tparam T type of the scalar used for computations
 * @param input accessor or pointer to global memory containing input data. If complex storage (from
 * `SpecConstComplexStorage`) is split, this is just the real part of data.
 * @param output accessor or pointer to global memory for output data. If complex storage (from
 * `SpecConstComplexStorage`) is split, this is just the real part of data.
 * @param input accessor or pointer to global memory containing imaginary part of the input data if complex storage
 * (from `SpecConstComplexStorage`) is split. Otherwise unused.
 * @param output accessor or pointer to global memory containing imaginary part of the input data if complex storage
 * (from `SpecConstComplexStorage`) is split. Otherwise unused.
 * @param loc local memory pointer. Must have enough space for 2*fft_size*SubgroupSize
 * values
 * @param n_transforms number of FT transforms to do in one call
 * @param global_data global data for the kernel
 * @param kh kernel handler associated with the kernel launch
 * @param load_modifier_data Pointer to the load modifier data in global memory
 * @param store_modifier_data Pointer to the store modifier data in global memory
 * @param loc_load_modifier Pointer to load modifier data in local memory
 * @param loc_store_modifier Pointer to store modifier data in local memory
 */
template <Idx SubgroupSize, detail::layout LayoutIn, detail::layout LayoutOut, typename T>
PORTFFT_INLINE void workitem_impl(const T* input, T* output, const T* input_imag, T* output_imag, T* loc,
                                  IdxGlobal n_transforms, global_data_struct<1> global_data, sycl::kernel_handler& kh,
                                  const T* load_modifier_data = nullptr, const T* store_modifier_data = nullptr,
                                  T* loc_load_modifier = nullptr, T* loc_store_modifier = nullptr) {
  complex_storage storage = kh.get_specialization_constant<detail::SpecConstComplexStorage>();
  detail::elementwise_multiply multiply_on_load = kh.get_specialization_constant<detail::SpecConstMultiplyOnLoad>();
  detail::elementwise_multiply multiply_on_store = kh.get_specialization_constant<detail::SpecConstMultiplyOnStore>();
  detail::apply_scale_factor apply_scale_factor = kh.get_specialization_constant<detail::SpecConstApplyScaleFactor>();
  detail::complex_conjugate take_conjugate_on_load =
      kh.get_specialization_constant<detail::SpecConstTakeConjugateOnLoad>();
  detail::complex_conjugate take_conjugate_on_store =
      kh.get_specialization_constant<detail::SpecConstTakeConjugateOnStore>();

  T scaling_factor = [&]() {
    if constexpr (std::is_same_v<T, float>) {
      return kh.get_specialization_constant<detail::SpecConstScaleFactorFloat>();
    } else {
      return kh.get_specialization_constant<detail::SpecConstScaleFactorDouble>();
    }
  }();

  const Idx fft_size = kh.get_specialization_constant<detail::SpecConstFftSize>();

  bool take_conjugate_on_load = kh.get_specialization_constant<detail::SpecConstTakeConjugateOnLoad>();
  bool take_conjugate_on_store = kh.get_specialization_constant<detail::SpecConstTakeConjugateOnStore>();

  global_data.log_message_global(__func__, "entered", "fft_size", fft_size, "n_transforms", n_transforms);

  bool interleaved_storage = storage == complex_storage::INTERLEAVED_COMPLEX;
  const Idx n_reals = 2 * fft_size;
  const Idx n_io_reals = interleaved_storage ? n_reals : fft_size;

#ifdef PORTFFT_USE_SCLA
  T wi_private_scratch[detail::SpecConstWIScratchSize];
  T priv_scla[detail::SpecConstNumRealsPerFFT];
  // Decay the scla to T* to avoid assert when it is decayed to const T*
  T* priv = priv_scla;
#else
  T wi_private_scratch[2 * wi_temps(detail::MaxComplexPerWI)];
  T priv[2 * MaxComplexPerWI];
#endif
  Idx subgroup_local_id = static_cast<Idx>(global_data.sg.get_local_linear_id());
  IdxGlobal global_id = static_cast<IdxGlobal>(global_data.it.get_global_id(0));
  IdxGlobal global_size = static_cast<IdxGlobal>(global_data.it.get_global_range(0));
  Idx subgroup_id = static_cast<Idx>(global_data.sg.get_group_id());
  Idx local_offset = n_reals * SubgroupSize * subgroup_id;
  Idx local_imag_offset = fft_size * SubgroupSize;
  constexpr Idx BankLinesPerPad = 1;
  auto loc_view = detail::padded_view(loc, BankLinesPerPad);
  auto loc_load_modifier_view = detail::padded_view(loc_load_modifier, BankLinesPerPad);
  auto loc_store_modifier_view = detail::padded_view(loc_store_modifier, BankLinesPerPad);

  for (IdxGlobal i = global_id; i < round_up_to_multiple(n_transforms, static_cast<IdxGlobal>(SubgroupSize));
       i += global_size) {
    bool working = i < n_transforms;
    Idx n_working = sycl::min(SubgroupSize, static_cast<Idx>(n_transforms - i) + subgroup_local_id);

    IdxGlobal global_offset = static_cast<IdxGlobal>(n_io_reals) * (i - static_cast<IdxGlobal>(subgroup_local_id));
    if (LayoutIn == detail::layout::PACKED) {
      if (storage == complex_storage::INTERLEAVED_COMPLEX) {
        global_data.log_message_global(__func__, "loading non-transposed data from global to local memory");
        global2local<level::SUBGROUP, SubgroupSize>(global_data, input, loc_view, n_reals * n_working, global_offset,
                                                    local_offset);
      } else {
        global_data.log_message_global(__func__, "loading non-transposed real data from global to local memory");
        global2local<level::SUBGROUP, SubgroupSize>(global_data, input, loc_view, fft_size * n_working, global_offset,
                                                    local_offset);
        global_data.log_message_global(__func__, "loading non-transposed imaginary data from global to local memory");
        global2local<level::SUBGROUP, SubgroupSize>(global_data, input_imag, loc_view, fft_size * n_working,
                                                    global_offset, local_offset + local_imag_offset);
      }
#ifdef PORTFFT_LOG_DUMPS
      sycl::group_barrier(global_data.sg);
#endif
      global_data.log_dump_local("input data loaded in local memory:", loc, n_reals * n_working);
    }

    sycl::group_barrier(global_data.sg);

    if (working) {
      if (LayoutIn == detail::layout::BATCH_INTERLEAVED) {
        global_data.log_message_global(__func__, "loading transposed data from global to private memory");
        // Load directly into registers from global memory as all loads will be fully coalesced.
        // No need of going through local memory either as it is an unnecessary extra write step.
        if (storage == complex_storage::INTERLEAVED_COMPLEX) {
          detail::strided_view input_view{input, n_transforms, i * 2};
          copy_wi<2>(global_data, input_view, priv, fft_size);
        } else {
          detail::strided_view input_real_view{input, n_transforms, i};
          detail::strided_view input_imag_view{input_imag, n_transforms, i};
          detail::strided_view priv_real_view{priv, 2};
          detail::strided_view priv_imag_view{priv, 2, 1};
          copy_wi(global_data, input_real_view, priv_real_view, fft_size);
          copy_wi(global_data, input_imag_view, priv_imag_view, fft_size);
        }
      } else {
        global_data.log_message_global(__func__, "loading non-transposed data from local to private memory");
        if (storage == complex_storage::INTERLEAVED_COMPLEX) {
          detail::offset_view offset_local_view{loc_view, local_offset + subgroup_local_id * n_reals};
          copy_wi(global_data, offset_local_view, priv, n_reals);
        } else {
          detail::offset_view local_real_view{loc_view, local_offset + subgroup_local_id * fft_size};
          detail::offset_view local_imag_view{loc_view,
                                              local_offset + subgroup_local_id * fft_size + local_imag_offset};
          detail::strided_view priv_real_view{priv, 2};
          detail::strided_view priv_imag_view{priv, 2, 1};
          copy_wi(global_data, local_real_view, priv_real_view, fft_size);
          copy_wi(global_data, local_imag_view, priv_imag_view, fft_size);
        }
      }
      global_data.log_dump_private("data loaded in registers:", priv, n_reals);
      if (multiply_on_load == detail::elementwise_multiply::APPLIED) {
        // Assumes load modifier data is stored in a transposed fashion (fft_size x  num_batches_local_mem)
        // to ensure much lesser bank conflicts
        global_data.log_message_global(__func__, "applying load modifier");
<<<<<<< HEAD
        detail::apply_modifier<Dir>(fft_size, priv, load_modifier_data, 2 * n_transforms, 2 * i, global_data.sg);
      }
      if (take_conjugate_on_load) {
        take_conjugate(priv, fft_size);
      }
      wi_dft<Dir, 0>(priv, priv, fft_size, 1, 1, wi_private_scratch);
      if (take_conjugate_on_store) {
        take_conjugate(priv, fft_size);
      }
=======
        detail::apply_modifier(fft_size, priv, load_modifier_data, i * n_reals);
      }
      if (take_conjugate_on_load == detail::complex_conjugate::TAKEN) {
        take_conjugate_inplace(priv, fft_size);
      }
      wi_dft<0>(priv, priv, fft_size, 1, 1, wi_private_scratch);
      if (take_conjugate_on_store == detail::complex_conjugate::TAKEN) {
        take_conjugate_inplace(priv, fft_size);
      }
>>>>>>> e4167aed
      global_data.log_dump_private("data in registers after computation:", priv, n_reals);
      if (multiply_on_store == detail::elementwise_multiply::APPLIED) {
        // Assumes store modifier data is stored in a transposed fashion (fft_size x  num_batches_local_mem)
        // to ensure much lesser bank conflicts
        global_data.log_message_global(__func__, "applying store modifier");
<<<<<<< HEAD
        detail::apply_modifier<Dir>(fft_size, priv, store_modifier_data, 2 * n_transforms, 2 * i, global_data.sg);
=======
        detail::apply_modifier(fft_size, priv, store_modifier_data, i * n_reals);
>>>>>>> e4167aed
      }
      if (apply_scale_factor == detail::apply_scale_factor::APPLIED) {
        PORTFFT_UNROLL
        for (Idx idx = 0; idx < n_reals; idx += 2) {
          priv[idx] *= scaling_factor;
          priv[idx + 1] *= scaling_factor;
        }
      }
      global_data.log_dump_private("data in registers after scaling:", priv, n_reals);
      global_data.log_message_global(__func__, "loading data from private to local memory");
      if (LayoutOut == detail::layout::PACKED) {
        if (storage == complex_storage::INTERLEAVED_COMPLEX) {
          detail::offset_view offset_local_view{loc_view, local_offset + subgroup_local_id * n_reals};
          copy_wi(global_data, priv, offset_local_view, n_reals);
        } else {
          detail::strided_view priv_real_view{priv, 2};
          detail::strided_view priv_imag_view{priv, 2, 1};
          detail::offset_view local_real_view{loc_view, local_offset + subgroup_local_id * fft_size};
          detail::offset_view local_imag_view{loc_view,
                                              local_offset + subgroup_local_id * fft_size + local_imag_offset};
          copy_wi(global_data, priv_real_view, local_real_view, fft_size);
          copy_wi(global_data, priv_imag_view, local_imag_view, fft_size);
        }
      } else {
        if (storage == complex_storage::INTERLEAVED_COMPLEX) {
          detail::strided_view output_view{output, n_transforms, i * 2};
          copy_wi<2>(global_data, priv, output_view, fft_size);
        } else {
          detail::strided_view priv_real_view{priv, 2};
          detail::strided_view priv_imag_view{priv, 2, 1};
          detail::strided_view output_real_view{output, n_transforms, i};
          detail::strided_view output_imag_view{output_imag, n_transforms, i};
          copy_wi(global_data, priv_real_view, output_real_view, fft_size);
          copy_wi(global_data, priv_imag_view, output_imag_view, fft_size);
        }
      }
    }
    if (LayoutOut == detail::layout::PACKED) {
      sycl::group_barrier(global_data.sg);
      global_data.log_dump_local("computed data local memory:", loc, n_reals * n_working);
      global_data.log_message_global(__func__, "storing data from local to global memory");
      if (storage == complex_storage::INTERLEAVED_COMPLEX) {
        local2global<level::SUBGROUP, SubgroupSize>(global_data, loc_view, output, n_reals * n_working, local_offset,
                                                    global_offset);
      } else {
        local2global<level::SUBGROUP, SubgroupSize>(global_data, loc_view, output, fft_size * n_working, local_offset,
                                                    global_offset);
        local2global<level::SUBGROUP, SubgroupSize>(global_data, loc_view, output_imag, fft_size * n_working,
                                                    local_offset + local_imag_offset, global_offset);
      }
      sycl::group_barrier(global_data.sg);
    }
  }
  global_data.log_message_global(__func__, "exited");
}
}  // namespace detail

template <typename Scalar, domain Domain>
template <detail::layout LayoutIn, detail::layout LayoutOut, Idx SubgroupSize, typename TIn, typename TOut>
template <typename Dummy>
struct committed_descriptor<Scalar, Domain>::run_kernel_struct<LayoutIn, LayoutOut, SubgroupSize, TIn,
                                                               TOut>::inner<detail::level::WORKITEM, Dummy> {
  static sycl::event execute(committed_descriptor& desc, const TIn& in, TOut& out, const TIn& in_imag, TOut& out_imag,
                             const std::vector<sycl::event>& dependencies, IdxGlobal n_transforms,
                             IdxGlobal input_offset, IdxGlobal output_offset, dimension_struct& dimension_data,
                             direction compute_direction) {
    constexpr detail::memory Mem = std::is_pointer_v<TOut> ? detail::memory::USM : detail::memory::BUFFER;
    auto& kernel_data = compute_direction == direction::FORWARD ? dimension_data.forward_kernels.at(0)
                                                                : dimension_data.backward_kernels.at(0);
    std::size_t local_elements =
        num_scalars_in_local_mem_struct::template inner<detail::level::WORKITEM, LayoutIn, Dummy>::execute(
            desc, kernel_data.length, kernel_data.used_sg_size, kernel_data.factors, kernel_data.num_sgs_per_wg);
    std::size_t global_size = static_cast<std::size_t>(detail::get_global_size_workitem<Scalar>(
        n_transforms, SubgroupSize, kernel_data.num_sgs_per_wg, desc.n_compute_units));
    return desc.queue.submit([&](sycl::handler& cgh) {
      cgh.depends_on(dependencies);
      cgh.use_kernel_bundle(kernel_data.exec_bundle);
      auto in_acc_or_usm = detail::get_access(in, cgh);
      auto out_acc_or_usm = detail::get_access(out, cgh);
      auto in_imag_acc_or_usm = detail::get_access(in_imag, cgh);
      auto out_imag_acc_or_usm = detail::get_access(out_imag, cgh);
      sycl::local_accessor<Scalar, 1> loc(static_cast<std::size_t>(local_elements), cgh);
#ifdef PORTFFT_LOG
      sycl::stream s{1024 * 16 * 8, 1024, cgh};
#endif
      cgh.parallel_for<detail::workitem_kernel<Scalar, Domain, Mem, LayoutIn, LayoutOut, SubgroupSize>>(
          sycl::nd_range<1>{{global_size}, {static_cast<std::size_t>(SubgroupSize * kernel_data.num_sgs_per_wg)}},
          [=](sycl::nd_item<1> it, sycl::kernel_handler kh) PORTFFT_REQD_SUBGROUP_SIZE(SubgroupSize) {
            detail::global_data_struct global_data{
#ifdef PORTFFT_LOG
                s,
#endif
                it};
            global_data.log_message_global("Running workitem kernel");
            detail::workitem_impl<SubgroupSize, LayoutIn, LayoutOut>(
                &in_acc_or_usm[0] + input_offset, &out_acc_or_usm[0] + output_offset,
                &in_imag_acc_or_usm[0] + input_offset, &out_imag_acc_or_usm[0] + output_offset, &loc[0], n_transforms,
                global_data, kh);
            global_data.log_message_global("Exiting workitem kernel");
          });
    });
  }
};

template <typename Scalar, domain Domain>
template <typename Dummy>
struct committed_descriptor<Scalar, Domain>::set_spec_constants_struct::inner<detail::level::WORKITEM, Dummy> {
  static void execute(committed_descriptor& /*desc*/, sycl::kernel_bundle<sycl::bundle_state::input>& in_bundle,
                      std::size_t length, const std::vector<Idx>& /*factors*/, detail::level /*level*/,
                      Idx /*factor_num*/, Idx /*num_factors*/) {
    const Idx length_idx = static_cast<Idx>(length);
    in_bundle.template set_specialization_constant<detail::SpecConstFftSize>(length_idx);
  }
};

template <typename Scalar, domain Domain>
template <detail::layout LayoutIn, typename Dummy>
struct committed_descriptor<Scalar, Domain>::num_scalars_in_local_mem_struct::inner<detail::level::WORKITEM, LayoutIn,
                                                                                    Dummy> {
  static std::size_t execute(committed_descriptor& desc, std::size_t length, Idx used_sg_size,
                             const std::vector<Idx>& /*factors*/, Idx& num_sgs_per_wg) {
    Idx num_scalars_per_sg = detail::pad_local(2 * static_cast<Idx>(length) * used_sg_size, 1);
    Idx max_n_sgs = desc.local_memory_size / static_cast<Idx>(sizeof(Scalar)) / num_scalars_per_sg;
    num_sgs_per_wg = std::min(Idx(PORTFFT_SGS_IN_WG), std::max(Idx(1), max_n_sgs));
    Idx res = num_scalars_per_sg * num_sgs_per_wg;
    return static_cast<std::size_t>(res);
  }
};

template <typename Scalar, domain Domain>
template <typename Dummy>
struct committed_descriptor<Scalar, Domain>::calculate_twiddles_struct::inner<detail::level::WORKITEM, Dummy> {
  static Scalar* execute(committed_descriptor& /*desc*/, std::vector<kernel_data_struct>& /*kernels*/) {
    return nullptr;
  }
};

}  // namespace portfft

#endif  // PORTFFT_DISPATCHER_WORKITEM_DISPATCHER_HPP<|MERGE_RESOLUTION|>--- conflicted
+++ resolved
@@ -63,30 +63,12 @@
  * @param modifier_data global modifier data pointer
  * @param offset offset for the global modifier data pointer
  */
-<<<<<<< HEAD
-template <direction Dir, typename PrivT, typename T>
-PORTFFT_INLINE void apply_modifier(Idx num_elements, PrivT priv, const T* modifier_data, IdxGlobal modifier_stride,
-                                   IdxGlobal modifier_offset, [[maybe_unused]] sycl::sub_group& sg) {
-  using vec_t = sycl::vec<T, 2>;
-  PORTFFT_UNROLL
-  for (Idx j = 0; j < num_elements; j++) {
-    sycl::vec<T, 2> modifier_vec;
-#ifdef PORTFFT_USE_SG_TRANSFERS
-    modifier_vec = sg.load<2>(detail::get_global_multi_ptr(modifier_data + j * modifier_stride + modifier_offset));
-#else
-    modifier_vec = *reinterpret_cast<const vec_t*>(modifier_data + j * modifier_stride + modifier_offset);
-#endif
-    if (Dir == direction::BACKWARD) {
-      modifier_vec[1] *= -1;
-    }
-=======
 template <typename PrivT, typename T>
 PORTFFT_INLINE void apply_modifier(Idx num_elements, PrivT priv, const T* modifier_data, IdxGlobal offset) {
   PORTFFT_UNROLL
   for (Idx j = 0; j < num_elements; j++) {
     sycl::vec<T, 2> modifier_vec;
     modifier_vec.load(0, detail::get_global_multi_ptr(&modifier_data[offset + 2 * j]));
->>>>>>> e4167aed
     multiply_complex(priv[2 * j], priv[2 * j + 1], modifier_vec[0], modifier_vec[1], priv[2 * j], priv[2 * j + 1]);
   }
 }
@@ -232,17 +214,6 @@
         // Assumes load modifier data is stored in a transposed fashion (fft_size x  num_batches_local_mem)
         // to ensure much lesser bank conflicts
         global_data.log_message_global(__func__, "applying load modifier");
-<<<<<<< HEAD
-        detail::apply_modifier<Dir>(fft_size, priv, load_modifier_data, 2 * n_transforms, 2 * i, global_data.sg);
-      }
-      if (take_conjugate_on_load) {
-        take_conjugate(priv, fft_size);
-      }
-      wi_dft<Dir, 0>(priv, priv, fft_size, 1, 1, wi_private_scratch);
-      if (take_conjugate_on_store) {
-        take_conjugate(priv, fft_size);
-      }
-=======
         detail::apply_modifier(fft_size, priv, load_modifier_data, i * n_reals);
       }
       if (take_conjugate_on_load == detail::complex_conjugate::TAKEN) {
@@ -252,17 +223,12 @@
       if (take_conjugate_on_store == detail::complex_conjugate::TAKEN) {
         take_conjugate_inplace(priv, fft_size);
       }
->>>>>>> e4167aed
       global_data.log_dump_private("data in registers after computation:", priv, n_reals);
       if (multiply_on_store == detail::elementwise_multiply::APPLIED) {
         // Assumes store modifier data is stored in a transposed fashion (fft_size x  num_batches_local_mem)
         // to ensure much lesser bank conflicts
         global_data.log_message_global(__func__, "applying store modifier");
-<<<<<<< HEAD
-        detail::apply_modifier<Dir>(fft_size, priv, store_modifier_data, 2 * n_transforms, 2 * i, global_data.sg);
-=======
         detail::apply_modifier(fft_size, priv, store_modifier_data, i * n_reals);
->>>>>>> e4167aed
       }
       if (apply_scale_factor == detail::apply_scale_factor::APPLIED) {
         PORTFFT_UNROLL
