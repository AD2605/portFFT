/***************************************************************************
 *
 *  Copyright (C) Codeplay Software Ltd.
 *
 *  Licensed under the Apache License, Version 2.0 (the "License");
 *  you may not use this file except in compliance with the License.
 *  You may obtain a copy of the License at
 *
 *      http://www.apache.org/licenses/LICENSE-2.0
 *
 *  Unless required by applicable law or agreed to in writing, software
 *  distributed under the License is distributed on an "AS IS" BASIS,
 *  WITHOUT WARRANTIES OR CONDITIONS OF ANY KIND, either express or implied.
 *  See the License for the specific language governing permissions and
 *  limitations under the License.
 *
 *  Codeplay's portFFT
 *
 **************************************************************************/

#ifndef PORTFFT_DISPATCHER_WORKITEM_DISPATCHER_HPP
#define PORTFFT_DISPATCHER_WORKITEM_DISPATCHER_HPP

#include "portfft/common/helpers.hpp"
#include "portfft/common/logging.hpp"
#include "portfft/common/memory_views.hpp"
#include "portfft/common/transfers.hpp"
#include "portfft/common/workitem.hpp"
#include "portfft/defines.hpp"
#include "portfft/descriptor.hpp"
#include "portfft/enums.hpp"
#include "portfft/specialization_constant.hpp"

namespace portfft {
namespace detail {
/**
 * Calculates the global size needed for given problem.
 *
 * @tparam T type of the scalar used for computations
 * @param n_transforms number of transforms
 * @param subgroup_size size of subgroup used by the compute kernel
 * @param num_sgs_per_wg number of subgroups in a workgroup
 * @param n_compute_units number of compute units on target device
 * @return Number of elements of size T that need to fit into local memory
 */
template <typename T>
IdxGlobal get_global_size_workitem(IdxGlobal n_transforms, Idx subgroup_size, Idx num_sgs_per_wg, Idx n_compute_units) {
  PORTFFT_LOG_FUNCTION_ENTRY();
  Idx maximum_n_sgs = 8 * n_compute_units * 64;
  Idx maximum_n_wgs = maximum_n_sgs / num_sgs_per_wg;
  Idx wg_size = subgroup_size * num_sgs_per_wg;

  IdxGlobal n_wgs_we_can_utilize = divide_ceil(n_transforms, static_cast<IdxGlobal>(wg_size));
  return static_cast<IdxGlobal>(wg_size) * sycl::min(static_cast<IdxGlobal>(maximum_n_wgs), n_wgs_we_can_utilize);
}

/**
 * Utility function for applying load/store modifiers in workitem impl
 *
 * @tparam PrivT Private view type
 * @tparam T Type of pointer for load/store modifier global array
 * @param num_elements Num complex values per workitem
 * @param priv private memory array
 * @param modifier_data global modifier data pointer
 * @param offset offset for the global modifier data pointer
 */
template <typename PrivT, typename T>
PORTFFT_INLINE void apply_modifier(Idx num_elements, PrivT priv, const T* modifier_data, IdxGlobal offset) {
  PORTFFT_UNROLL
  for (Idx j = 0; j < num_elements; j++) {
    sycl::vec<T, 2> modifier_vec;
    modifier_vec.load(0, detail::get_global_multi_ptr(&modifier_data[offset + 2 * j]));
    multiply_complex(priv[2 * j], priv[2 * j + 1], modifier_vec[0], modifier_vec[1], priv[2 * j], priv[2 * j + 1]);
  }
}

/**
 * Implementation of FFT for sizes that can be done by independent work items.
 *
 * @tparam LayoutIn Input Layout
 * @tparam LayoutOut Output Layout
 * @tparam SubgroupSize size of the subgroup
 * @tparam T type of the scalar used for computations
 * @param input pointer to global memory containing input data. If complex storage (from
 * `SpecConstComplexStorage`) is split, this is just the real part of data.
 * @param output pointer to global memory for output data. If complex storage (from
 * `SpecConstComplexStorage`) is split, this is just the real part of data.
 * @param input pointer to global memory containing imaginary part of the input data if complex storage
 * (from `SpecConstComplexStorage`) is split. Otherwise unused.
 * @param output pointer to global memory containing imaginary part of the input data if complex storage
 * (from `SpecConstComplexStorage`) is split. Otherwise unused.
<<<<<<< HEAD
 * @param loc local memory pointer. Must have enough space for `2 * fft_size * SubgroupSize`
 * values
=======
 * @param loc local memory pointer. Size requirement is determined by `num_scalars_in_local_mem_struct`.
>>>>>>> d5fe215d
 * @param n_transforms number of FT transforms to do in one call
 * @param global_data global data for the kernel
 * @param kh kernel handler associated with the kernel launch
 * @param load_modifier_data Pointer to the load modifier data in global memory
 * @param store_modifier_data Pointer to the store modifier data in global memory
 * @param loc_load_modifier Pointer to load modifier data in local memory
 * @param loc_store_modifier Pointer to store modifier data in local memory
 */
template <Idx SubgroupSize, detail::layout LayoutIn, detail::layout LayoutOut, typename T>
PORTFFT_INLINE void workitem_impl(const T* input, T* output, const T* input_imag, T* output_imag, T* loc,
                                  IdxGlobal n_transforms, global_data_struct<1> global_data, sycl::kernel_handler& kh,
                                  const T* load_modifier_data = nullptr, const T* store_modifier_data = nullptr,
                                  T* loc_load_modifier = nullptr, T* loc_store_modifier = nullptr) {
  complex_storage storage = kh.get_specialization_constant<detail::SpecConstComplexStorage>();
  detail::elementwise_multiply multiply_on_load = kh.get_specialization_constant<detail::SpecConstMultiplyOnLoad>();
  detail::elementwise_multiply multiply_on_store = kh.get_specialization_constant<detail::SpecConstMultiplyOnStore>();
  detail::apply_scale_factor apply_scale_factor = kh.get_specialization_constant<detail::SpecConstApplyScaleFactor>();
  detail::complex_conjugate conjugate_on_load = kh.get_specialization_constant<detail::SpecConstConjugateOnLoad>();
  detail::complex_conjugate conjugate_on_store = kh.get_specialization_constant<detail::SpecConstConjugateOnStore>();

  T scaling_factor = kh.get_specialization_constant<detail::get_spec_constant_scale<T>()>();

  const Idx fft_size = kh.get_specialization_constant<detail::SpecConstFftSize>();

  global_data.log_message_global(__func__, "entered", "fft_size", fft_size, "n_transforms", n_transforms);

  bool interleaved_storage = storage == complex_storage::INTERLEAVED_COMPLEX;
  const Idx n_reals = 2 * fft_size;
  const Idx n_io_reals = interleaved_storage ? n_reals : fft_size;

#ifdef PORTFFT_USE_SCLA
  T wi_private_scratch[detail::SpecConstWIScratchSize];
  T priv_scla[detail::SpecConstNumRealsPerFFT];
  // Decay the scla to T* to avoid assert when it is decayed to const T*
  T* priv = priv_scla;
#else
  T wi_private_scratch[2 * wi_temps(detail::MaxComplexPerWI)];
  T priv[2 * MaxComplexPerWI];
#endif
  Idx subgroup_local_id = static_cast<Idx>(global_data.sg.get_local_linear_id());
  IdxGlobal global_id = static_cast<IdxGlobal>(global_data.it.get_global_id(0));
  IdxGlobal global_size = static_cast<IdxGlobal>(global_data.it.get_global_range(0));
  Idx subgroup_id = static_cast<Idx>(global_data.sg.get_group_id());
  Idx local_offset = n_reals * SubgroupSize * subgroup_id;
  Idx local_imag_offset = fft_size * SubgroupSize;
  constexpr Idx BankLinesPerPad = 1;
  auto loc_view = detail::padded_view(loc, BankLinesPerPad);
  auto loc_load_modifier_view = detail::padded_view(loc_load_modifier, BankLinesPerPad);
  auto loc_store_modifier_view = detail::padded_view(loc_store_modifier, BankLinesPerPad);

  for (IdxGlobal i = global_id; i < round_up_to_multiple(n_transforms, static_cast<IdxGlobal>(SubgroupSize));
       i += global_size) {
    bool working = i < n_transforms;
    Idx n_working = sycl::min(SubgroupSize, static_cast<Idx>(n_transforms - i) + subgroup_local_id);

    IdxGlobal global_offset = static_cast<IdxGlobal>(n_io_reals) * (i - static_cast<IdxGlobal>(subgroup_local_id));
    if (LayoutIn == detail::layout::PACKED) {
      if (storage == complex_storage::INTERLEAVED_COMPLEX) {
        global_data.log_message_global(__func__, "loading non-transposed data from global to local memory");
        global2local<level::SUBGROUP, SubgroupSize>(global_data, input, loc_view, n_reals * n_working, global_offset,
                                                    local_offset);
      } else {
        global_data.log_message_global(__func__, "loading non-transposed real data from global to local memory");
        global2local<level::SUBGROUP, SubgroupSize>(global_data, input, loc_view, fft_size * n_working, global_offset,
                                                    local_offset);
        global_data.log_message_global(__func__, "loading non-transposed imaginary data from global to local memory");
        global2local<level::SUBGROUP, SubgroupSize>(global_data, input_imag, loc_view, fft_size * n_working,
                                                    global_offset, local_offset + local_imag_offset);
      }
#ifdef PORTFFT_LOG_DUMPS
      sycl::group_barrier(global_data.sg);
#endif
      global_data.log_dump_local("input data loaded in local memory:", loc, n_reals * n_working);
    }

    sycl::group_barrier(global_data.sg);

    if (working) {
      if (LayoutIn == detail::layout::BATCH_INTERLEAVED) {
        global_data.log_message_global(__func__, "loading transposed data from global to private memory");
        // Load directly into registers from global memory as all loads will be fully coalesced.
        // No need of going through local memory either as it is an unnecessary extra write step.
        if (storage == complex_storage::INTERLEAVED_COMPLEX) {
          detail::strided_view input_view{input, n_transforms, i * 2};
          copy_wi<2>(global_data, input_view, priv, fft_size);
        } else {
          detail::strided_view input_real_view{input, n_transforms, i};
          detail::strided_view input_imag_view{input_imag, n_transforms, i};
          detail::strided_view priv_real_view{priv, 2};
          detail::strided_view priv_imag_view{priv, 2, 1};
          copy_wi(global_data, input_real_view, priv_real_view, fft_size);
          copy_wi(global_data, input_imag_view, priv_imag_view, fft_size);
        }
      } else {
        global_data.log_message_global(__func__, "loading non-transposed data from local to private memory");
        if (storage == complex_storage::INTERLEAVED_COMPLEX) {
          detail::offset_view offset_local_view{loc_view, local_offset + subgroup_local_id * n_reals};
          copy_wi(global_data, offset_local_view, priv, n_reals);
        } else {
          detail::offset_view local_real_view{loc_view, local_offset + subgroup_local_id * fft_size};
          detail::offset_view local_imag_view{loc_view,
                                              local_offset + subgroup_local_id * fft_size + local_imag_offset};
          detail::strided_view priv_real_view{priv, 2};
          detail::strided_view priv_imag_view{priv, 2, 1};
          copy_wi(global_data, local_real_view, priv_real_view, fft_size);
          copy_wi(global_data, local_imag_view, priv_imag_view, fft_size);
        }
      }
      global_data.log_dump_private("data loaded in registers:", priv, n_reals);
      if (multiply_on_load == detail::elementwise_multiply::APPLIED) {
        // Assumes load modifier data is stored in a transposed fashion (fft_size x  num_batches_local_mem)
        // to ensure much lesser bank conflicts
        global_data.log_message_global(__func__, "applying load modifier");
        detail::apply_modifier(fft_size, priv, load_modifier_data, i * n_reals);
      }
      if (conjugate_on_load == detail::complex_conjugate::APPLIED) {
        conjugate_inplace(priv, fft_size);
      }
      wi_dft<0>(priv, priv, fft_size, 1, 1, wi_private_scratch);
      if (conjugate_on_store == detail::complex_conjugate::APPLIED) {
        conjugate_inplace(priv, fft_size);
      }
      global_data.log_dump_private("data in registers after computation:", priv, n_reals);
      if (multiply_on_store == detail::elementwise_multiply::APPLIED) {
        // Assumes store modifier data is stored in a transposed fashion (fft_size x  num_batches_local_mem)
        // to ensure much lesser bank conflicts
        global_data.log_message_global(__func__, "applying store modifier");
        detail::apply_modifier(fft_size, priv, store_modifier_data, i * n_reals);
      }
      if (apply_scale_factor == detail::apply_scale_factor::APPLIED) {
        PORTFFT_UNROLL
        for (Idx idx = 0; idx < n_reals; idx += 2) {
          priv[idx] *= scaling_factor;
          priv[idx + 1] *= scaling_factor;
        }
      }
      global_data.log_dump_private("data in registers after scaling:", priv, n_reals);
      global_data.log_message_global(__func__, "loading data from private to local memory");
      if (LayoutOut == detail::layout::PACKED) {
        if (storage == complex_storage::INTERLEAVED_COMPLEX) {
          detail::offset_view offset_local_view{loc_view, local_offset + subgroup_local_id * n_reals};
          copy_wi(global_data, priv, offset_local_view, n_reals);
        } else {
          detail::strided_view priv_real_view{priv, 2};
          detail::strided_view priv_imag_view{priv, 2, 1};
          detail::offset_view local_real_view{loc_view, local_offset + subgroup_local_id * fft_size};
          detail::offset_view local_imag_view{loc_view,
                                              local_offset + subgroup_local_id * fft_size + local_imag_offset};
          copy_wi(global_data, priv_real_view, local_real_view, fft_size);
          copy_wi(global_data, priv_imag_view, local_imag_view, fft_size);
        }
      } else {
        if (storage == complex_storage::INTERLEAVED_COMPLEX) {
          detail::strided_view output_view{output, n_transforms, i * 2};
          copy_wi<2>(global_data, priv, output_view, fft_size);
        } else {
          detail::strided_view priv_real_view{priv, 2};
          detail::strided_view priv_imag_view{priv, 2, 1};
          detail::strided_view output_real_view{output, n_transforms, i};
          detail::strided_view output_imag_view{output_imag, n_transforms, i};
          copy_wi(global_data, priv_real_view, output_real_view, fft_size);
          copy_wi(global_data, priv_imag_view, output_imag_view, fft_size);
        }
      }
    }
    if (LayoutOut == detail::layout::PACKED) {
      sycl::group_barrier(global_data.sg);
      global_data.log_dump_local("computed data local memory:", loc, n_reals * n_working);
      global_data.log_message_global(__func__, "storing data from local to global memory");
      if (storage == complex_storage::INTERLEAVED_COMPLEX) {
        local2global<level::SUBGROUP, SubgroupSize>(global_data, loc_view, output, n_reals * n_working, local_offset,
                                                    global_offset);
      } else {
        local2global<level::SUBGROUP, SubgroupSize>(global_data, loc_view, output, fft_size * n_working, local_offset,
                                                    global_offset);
        local2global<level::SUBGROUP, SubgroupSize>(global_data, loc_view, output_imag, fft_size * n_working,
                                                    local_offset + local_imag_offset, global_offset);
      }
      sycl::group_barrier(global_data.sg);
    }
  }
  global_data.log_message_global(__func__, "exited");
}

template <typename Scalar, domain Domain>
template <detail::layout LayoutIn, detail::layout LayoutOut, Idx SubgroupSize, typename TIn, typename TOut>
template <typename Dummy>
struct committed_descriptor_impl<Scalar, Domain>::run_kernel_struct<LayoutIn, LayoutOut, SubgroupSize, TIn,
                                                                    TOut>::inner<detail::level::WORKITEM, Dummy> {
  static sycl::event execute(committed_descriptor_impl& desc, const TIn& in, TOut& out, const TIn& in_imag,
                             TOut& out_imag, const std::vector<sycl::event>& dependencies, IdxGlobal n_transforms,
                             IdxGlobal input_offset, IdxGlobal output_offset, dimension_struct& dimension_data,
                             direction compute_direction) {
    PORTFFT_LOG_FUNCTION_ENTRY();
    constexpr detail::memory Mem = std::is_pointer_v<TOut> ? detail::memory::USM : detail::memory::BUFFER;
    auto& kernel_data = compute_direction == direction::FORWARD ? dimension_data.forward_kernels.at(0)
                                                                : dimension_data.backward_kernels.at(0);
    std::size_t local_elements =
        num_scalars_in_local_mem_struct::template inner<detail::level::WORKITEM, LayoutIn, Dummy>::execute(
            desc, kernel_data.length, kernel_data.used_sg_size, kernel_data.factors, kernel_data.num_sgs_per_wg);
    std::size_t global_size = static_cast<std::size_t>(detail::get_global_size_workitem<Scalar>(
        n_transforms, SubgroupSize, kernel_data.num_sgs_per_wg, desc.n_compute_units));
    return desc.queue.submit([&](sycl::handler& cgh) {
      cgh.depends_on(dependencies);
      cgh.use_kernel_bundle(kernel_data.exec_bundle);
      auto in_acc_or_usm = detail::get_access(in, cgh);
      auto out_acc_or_usm = detail::get_access(out, cgh);
      auto in_imag_acc_or_usm = detail::get_access(in_imag, cgh);
      auto out_imag_acc_or_usm = detail::get_access(out_imag, cgh);
      sycl::local_accessor<Scalar, 1> loc(static_cast<std::size_t>(local_elements), cgh);
#ifdef PORTFFT_KERNEL_LOG
      sycl::stream s{1024 * 16 * 8, 1024, cgh};
#endif
      PORTFFT_LOG_TRACE("Launching workitem kernel with global_size", global_size, "local_size",
                        SubgroupSize * kernel_data.num_sgs_per_wg, "local memory allocation of size", local_elements);
      cgh.parallel_for<detail::workitem_kernel<Scalar, Domain, Mem, LayoutIn, LayoutOut, SubgroupSize>>(
          sycl::nd_range<1>{{global_size}, {static_cast<std::size_t>(SubgroupSize * kernel_data.num_sgs_per_wg)}},
          [=
#ifdef PORTFFT_KERNEL_LOG
               ,
           global_logging_config = detail::global_logging_config
#endif
      ](sycl::nd_item<1> it, sycl::kernel_handler kh) PORTFFT_REQD_SUBGROUP_SIZE(SubgroupSize) {
            detail::global_data_struct global_data{
#ifdef PORTFFT_KERNEL_LOG
                s, global_logging_config,
#endif
                it};
            global_data.log_message_global("Running workitem kernel");
            detail::workitem_impl<SubgroupSize, LayoutIn, LayoutOut>(
                &in_acc_or_usm[0] + input_offset, &out_acc_or_usm[0] + output_offset,
                &in_imag_acc_or_usm[0] + input_offset, &out_imag_acc_or_usm[0] + output_offset, &loc[0], n_transforms,
                global_data, kh);
            global_data.log_message_global("Exiting workitem kernel");
          });
    });
  }
};

template <typename Scalar, domain Domain>
template <typename Dummy>
struct committed_descriptor_impl<Scalar, Domain>::set_spec_constants_struct::inner<detail::level::WORKITEM, Dummy> {
  static void execute(committed_descriptor_impl& /*desc*/, sycl::kernel_bundle<sycl::bundle_state::input>& in_bundle,
                      std::size_t length, const std::vector<Idx>& /*factors*/, detail::level /*level*/,
                      Idx /*factor_num*/, Idx /*num_factors*/) {
    PORTFFT_LOG_FUNCTION_ENTRY();
    const Idx length_idx = static_cast<Idx>(length);
    PORTFFT_LOG_TRACE("SpecConstFftSize:", length_idx);
    in_bundle.template set_specialization_constant<detail::SpecConstFftSize>(length_idx);
  }
};

template <typename Scalar, domain Domain>
template <detail::layout LayoutIn, typename Dummy>
struct committed_descriptor_impl<Scalar, Domain>::num_scalars_in_local_mem_struct::inner<detail::level::WORKITEM,
                                                                                         LayoutIn, Dummy> {
  static std::size_t execute(committed_descriptor_impl& desc, std::size_t length, Idx used_sg_size,
                             const std::vector<Idx>& /*factors*/, Idx& num_sgs_per_wg) {
    PORTFFT_LOG_FUNCTION_ENTRY();
    Idx num_scalars_per_sg = detail::pad_local(2 * static_cast<Idx>(length) * used_sg_size, 1);
    Idx max_n_sgs = desc.local_memory_size / static_cast<Idx>(sizeof(Scalar)) / num_scalars_per_sg;
    num_sgs_per_wg = std::min(Idx(PORTFFT_SGS_IN_WG), std::max(Idx(1), max_n_sgs));
    Idx res = num_scalars_per_sg * num_sgs_per_wg;
    return static_cast<std::size_t>(res);
  }
};

template <typename Scalar, domain Domain>
template <typename Dummy>
struct committed_descriptor_impl<Scalar, Domain>::calculate_twiddles_struct::inner<detail::level::WORKITEM, Dummy> {
  static Scalar* execute(committed_descriptor_impl& /*desc*/, dimension_struct& /*dimension_data*/,
                         std::vector<kernel_data_struct>& /*kernels*/) {
    PORTFFT_LOG_FUNCTION_ENTRY();
    return nullptr;
  }
};

}  // namespace detail
}  // namespace portfft

#endif  // PORTFFT_DISPATCHER_WORKITEM_DISPATCHER_HPP<|MERGE_RESOLUTION|>--- conflicted
+++ resolved
@@ -89,12 +89,7 @@
  * (from `SpecConstComplexStorage`) is split. Otherwise unused.
  * @param output pointer to global memory containing imaginary part of the input data if complex storage
  * (from `SpecConstComplexStorage`) is split. Otherwise unused.
-<<<<<<< HEAD
- * @param loc local memory pointer. Must have enough space for `2 * fft_size * SubgroupSize`
- * values
-=======
  * @param loc local memory pointer. Size requirement is determined by `num_scalars_in_local_mem_struct`.
->>>>>>> d5fe215d
  * @param n_transforms number of FT transforms to do in one call
  * @param global_data global data for the kernel
  * @param kh kernel handler associated with the kernel launch
