/***************************************************************************
 *
 *  Copyright (C) Codeplay Software Ltd.
 *
 *  Licensed under the Apache License, Version 2.0 (the "License");
 *  you may not use this file except in compliance with the License.
 *  You may obtain a copy of the License at
 *
 *      http://www.apache.org/licenses/LICENSE-2.0
 *
 *  Unless required by applicable law or agreed to in writing, software
 *  distributed under the License is distributed on an "AS IS" BASIS,
 *  WITHOUT WARRANTIES OR CONDITIONS OF ANY KIND, either express or implied.
 *  See the License for the specific language governing permissions and
 *  limitations under the License.
 *
 *  Codeplay's portFFT
 *
 **************************************************************************/

#ifndef PORTFFT_DISPATCHER_SUBGROUP_DISPATCHER_HPP
#define PORTFFT_DISPATCHER_SUBGROUP_DISPATCHER_HPP

#include "portfft/common/helpers.hpp"
#include "portfft/common/logging.hpp"
#include "portfft/common/memory_views.hpp"
#include "portfft/common/subgroup.hpp"
#include "portfft/common/transfers.hpp"
#include "portfft/defines.hpp"
#include "portfft/descriptor.hpp"
#include "portfft/enums.hpp"
#include "portfft/specialization_constant.hpp"

namespace portfft {
namespace detail {
/**
 * Calculates the global size needed for given problem.
 *
 * @tparam T type of the scalar used for computations
 * @param n_transforms number of transforms
 * @param factor_sg cross-subgroup factor of the fft size
 * @param subgroup_size size of subgroup used by the compute kernel
 * @param num_sgs_per_wg number of subgroups in a workgroup
 * @param n_compute_units number of compute units on target device
 * @return Number of elements of size T that need to fit into local memory
 */
template <typename T>
IdxGlobal get_global_size_subgroup(IdxGlobal n_transforms, Idx factor_sg, Idx subgroup_size, Idx num_sgs_per_wg,
                                   Idx n_compute_units) {
  Idx maximum_n_sgs = 2 * n_compute_units * 64;
  Idx maximum_n_wgs = maximum_n_sgs / num_sgs_per_wg;
  Idx wg_size = subgroup_size * num_sgs_per_wg;

  Idx n_ffts_per_wg = (subgroup_size / factor_sg) * num_sgs_per_wg;
  IdxGlobal n_wgs_we_can_utilize = divide_ceil(n_transforms, static_cast<IdxGlobal>(n_ffts_per_wg));
  return static_cast<IdxGlobal>(wg_size) * sycl::min(static_cast<IdxGlobal>(maximum_n_wgs), n_wgs_we_can_utilize);
}

/**
 * Implementation of FFT for sizes that can be done by a subgroup.
 *
 * @tparam Dir FFT direction, takes either direction::FORWARD or direction::BACKWARD
 * @tparam LayoutIn Input Layout
 * @tparam LayoutOut Output Layout
 * @tparam SubgroupSize size of the subgroup
 * @tparam T type of the scalar used for computations
 * @param input accessor or pointer to global memory containing input data. If complex storage (from
 * `SpecConstComplexStorage`) is split, this is just the real part of data.
 * @param output accessor or pointer to global memory for output data. If complex storage (from
 * `SpecConstComplexStorage`) is split, this is just the real part of data.
 * @param input accessor or pointer to global memory containing imaginary part of the input data if complex storage
 * (from `SpecConstComplexStorage`) is split. Otherwise unused.
 * @param output accessor or pointer to global memory containing imaginary part of the input data if complex storage
 * (from `SpecConstComplexStorage`) is split. Otherwise unused.
 * @param loc local accessor. Must have enough space for 2*FactorWI*FactorSG*SubgroupSize
 * values
 * @param loc_twiddles local accessor for twiddle factors. Must have enough space for 2*FactorWI*FactorSG
 * values
 * @param n_transforms number of FT transforms to do in one call
 * @param global_data global data for the kernel
 * @param kh kernel handler associated with the kernel launch
 * @param twiddles pointer containing twiddles
 * @param scaling_factor Scaling factor applied to the result
 * @param load_modifier_data Pointer to the load modifier data in global Memory
 * @param store_modifier_data Pointer to the store modifier data in global Memory
 * @param loc_load_modifier Pointer to load modifier data in local memory
 * @param loc_store_modifier Pointer to store modifier data in local memory
 */
template <direction Dir, Idx SubgroupSize, detail::layout LayoutIn, detail::layout LayoutOut, typename T>
PORTFFT_INLINE void subgroup_impl(const T* input, T* output, const T* input_imag, T* output_imag, T* loc,
                                  T* loc_twiddles, IdxGlobal n_transforms, const T* twiddles, T scaling_factor,
                                  global_data_struct<1> global_data, sycl::kernel_handler& kh,
                                  const T* load_modifier_data = nullptr, const T* store_modifier_data = nullptr,
                                  T* loc_load_modifier = nullptr, T* loc_store_modifier = nullptr) {
  complex_storage storage = kh.get_specialization_constant<detail::SpecConstComplexStorage>();
  detail::elementwise_multiply multiply_on_load = kh.get_specialization_constant<detail::SpecConstMultiplyOnLoad>();
  detail::elementwise_multiply multiply_on_store = kh.get_specialization_constant<detail::SpecConstMultiplyOnStore>();
  detail::apply_scale_factor apply_scale_factor = kh.get_specialization_constant<detail::SpecConstApplyScaleFactor>();
  bool take_conjugate_on_load = kh.get_specialization_constant<detail::SpecConstTakeConjugateOnLoad>();
  bool take_conjugate_on_store = kh.get_specialization_constant<detail::SpecConstTakeConjugateOnStore>();

  const Idx factor_wi = kh.get_specialization_constant<SubgroupFactorWISpecConst>();
  const Idx factor_sg = kh.get_specialization_constant<SubgroupFactorSGSpecConst>();
  global_data.log_message_global(__func__, "entered", "FactorWI", factor_wi, "FactorSG", factor_sg, "n_transforms",
                                 n_transforms);
  const Idx n_reals_per_wi = 2 * factor_wi;

#ifdef PORTFFT_USE_SCLA
  T wi_private_scratch[detail::SpecConstWIScratchSize];
  T priv[detail::SpecConstNumRealsPerFFT];
#else
  T wi_private_scratch[2 * wi_temps(detail::MaxComplexPerWI)];
  T priv[2 * MaxComplexPerWI];
#endif
  Idx local_size = static_cast<Idx>(global_data.it.get_local_range(0));
  Idx subgroup_local_id = static_cast<Idx>(global_data.sg.get_local_linear_id());
  Idx subgroup_id = static_cast<Idx>(global_data.sg.get_group_id());
  Idx n_sgs_in_wg = static_cast<Idx>(global_data.it.get_local_range(0)) / SubgroupSize;
  Idx id_of_sg_in_kernel = subgroup_id + static_cast<Idx>(global_data.it.get_group_linear_id()) * n_sgs_in_wg;
  Idx n_sgs_in_kernel = static_cast<Idx>(global_data.it.get_group_range(0)) * n_sgs_in_wg;

  Idx n_ffts_per_sg = SubgroupSize / factor_sg;
  Idx max_wis_working = n_ffts_per_sg * factor_sg;
  Idx n_reals_per_fft = factor_sg * n_reals_per_wi;
  Idx fft_size = factor_sg * factor_wi;
  Idx n_cplx_per_sg = n_ffts_per_sg * fft_size;
  Idx n_reals_per_sg = n_ffts_per_sg * n_reals_per_fft;
  Idx id_of_fft_in_sg = subgroup_local_id / factor_sg;
  Idx id_of_wi_in_fft = subgroup_local_id % factor_sg;
  Idx n_ffts_per_wg = n_ffts_per_sg * n_sgs_in_wg;

  // the +1 is needed for workitems not working on useful data so they also
  // contribute to subgroup algorithms and data transfers in last iteration
  IdxGlobal rounded_up_n_ffts = round_up_to_multiple(n_transforms, static_cast<IdxGlobal>(n_ffts_per_wg)) +
                                (subgroup_local_id >= max_wis_working);

  IdxGlobal id_of_fft_in_kernel;
  IdxGlobal n_ffts_in_kernel;
  if (LayoutIn == detail::layout::BATCH_INTERLEAVED) {
    id_of_fft_in_kernel = static_cast<IdxGlobal>(global_data.it.get_group(0) * global_data.it.get_local_range(0)) / 2;
    n_ffts_in_kernel = static_cast<Idx>(global_data.it.get_group_range(0)) * local_size / 2;
  } else {
    id_of_fft_in_kernel = id_of_sg_in_kernel * n_ffts_per_sg + id_of_fft_in_sg;
    n_ffts_in_kernel = n_sgs_in_kernel * n_ffts_per_sg;
  }

  constexpr Idx BankLinesPerPad = 1;
  auto loc_view = detail::padded_view(loc, BankLinesPerPad);
  auto loc_load_modifier_view = detail::padded_view(loc_load_modifier, BankLinesPerPad);
  auto loc_store_modifier_view = detail::padded_view(loc_store_modifier, BankLinesPerPad);

  global_data.log_message_global(__func__, "loading sg twiddles from global to local memory");
  global2local<level::WORKGROUP, SubgroupSize>(global_data, twiddles, loc_twiddles, n_reals_per_fft);
  sycl::group_barrier(global_data.it.get_group());
  global_data.log_dump_local("twiddles in local memory:", loc_twiddles, n_reals_per_fft);

  for (IdxGlobal i = static_cast<IdxGlobal>(id_of_fft_in_kernel); i < rounded_up_n_ffts;
       i += static_cast<IdxGlobal>(n_ffts_in_kernel)) {
    bool working = subgroup_local_id < max_wis_working && i < n_transforms;
    Idx n_ffts_worked_on_by_sg = sycl::min(static_cast<Idx>(n_transforms - i) + id_of_fft_in_sg, n_ffts_per_sg);

    if (LayoutIn == detail::layout::BATCH_INTERLEAVED) {
      /**
       * Codepath taken if the input is transposed
       * The number of batches that are loaded, is equal to half of the workgroup size.
       * Each workitem is responsible for all of either the real or complex part of the batch being loaded.
       * The data in local memory is also stored in a transposed manner, so that there are no bank conflicts
       * while storing the data.
       * Thus it is loaded in a transposed manner and stored in a transposed manner to prevent data overwrites.
       * Going ahead with the assumption that output will not be stored in a transposed manner(always out of place), it
       * would need to transpose the final result in local memory and store it to global.
       */
      Idx id_of_fft_in_sub_batch = static_cast<Idx>(global_data.sg.get_group_id()) * n_ffts_per_sg + id_of_fft_in_sg;
      // TODO should we make sure that: max_num_batches_local_mem >= n_ffts_per_wg ?
      Idx max_num_batches_local_mem = n_sgs_in_wg * SubgroupSize / 2;
      Idx num_batches_in_local_mem = [=]() {
        if (i + static_cast<IdxGlobal>(local_size) / 2 < n_transforms) {
          return local_size / 2;
        }
        return static_cast<Idx>(n_transforms - i);
      }();
      Idx rounded_up_sub_batches = detail::round_up_to_multiple(num_batches_in_local_mem, n_ffts_per_sg);
      Idx local_imag_offset = factor_wi * factor_sg * max_num_batches_local_mem;
      if (multiply_on_load == detail::elementwise_multiply::APPLIED) {
        global_data.log_message_global(__func__, "loading load multipliers from global to local memory");
        global2local<detail::level::WORKGROUP, SubgroupSize>(global_data, load_modifier_data, loc_load_modifier_view,
                                                             n_reals_per_fft * num_batches_in_local_mem,
                                                             i * n_reals_per_fft);
      }
      // TODO: Replace this with Async DMA where the hardware supports it.
      if (multiply_on_store == detail::elementwise_multiply::APPLIED) {
        global_data.log_message_global(__func__, "loading store multipliers from global to local memory");
        global2local<detail::level::WORKGROUP, SubgroupSize>(global_data, store_modifier_data, loc_store_modifier_view,
                                                             n_reals_per_fft * num_batches_in_local_mem,
                                                             i * n_reals_per_fft);
      }
      global_data.log_message_global(__func__, "loading transposed data from global to local memory");
      // load / store in a transposed manner
      if (storage == complex_storage::INTERLEAVED_COMPLEX) {
        detail::md_view input_view{input, std::array{2 * n_transforms, static_cast<IdxGlobal>(1)}, 2 * i};
        detail::md_view local_md_view{loc_view, std::array{2 * max_num_batches_local_mem, 1}};
        copy_group<level::WORKGROUP>(global_data, input_view, local_md_view,
                                     std::array{fft_size, 2 * num_batches_in_local_mem});
      } else {
        detail::md_view input_real_view{input, std::array{n_transforms, static_cast<IdxGlobal>(1)}, i};
        detail::md_view input_imag_view{input_imag, std::array{n_transforms, static_cast<IdxGlobal>(1)}, i};
        detail::md_view local_real_view{loc_view, std::array{max_num_batches_local_mem, 1}};
        detail::md_view local_imag_view{loc_view, std::array{max_num_batches_local_mem, 1}, local_imag_offset};
        global_data.log_message_global(__func__, "params", max_num_batches_local_mem, fft_size,
                                       num_batches_in_local_mem);
        global_data.log_message_global(__func__, "loading transposed real data from global to local memory");
        copy_group<level::WORKGROUP>(global_data, input_real_view, local_real_view,
                                     std::array{fft_size, num_batches_in_local_mem});
        global_data.log_message_global(__func__, "loading transposed imag data from global to local memory");
        copy_group<level::WORKGROUP>(global_data, input_imag_view, local_imag_view,
                                     std::array{fft_size, num_batches_in_local_mem});
      }
      sycl::group_barrier(global_data.it.get_group());
      global_data.log_dump_local("data loaded to local memory:", loc_view,
                                 n_reals_per_wi * factor_sg * max_num_batches_local_mem);
      for (Idx sub_batch = id_of_fft_in_sub_batch; sub_batch < rounded_up_sub_batches;
           sub_batch += n_sgs_in_wg * n_ffts_per_sg) {
        bool working_inner = sub_batch < num_batches_in_local_mem && subgroup_local_id < max_wis_working;
        if (working_inner) {
          global_data.log_message_global(__func__, "loading transposed data from local to private memory");
          // load from local memory in a transposed manner
          if (storage == complex_storage::INTERLEAVED_COMPLEX) {
            detail::strided_view strided_local_view{loc_view, std::array{1, max_num_batches_local_mem},
                                                    std::array{2 * id_of_wi_in_fft * factor_wi, 2 * sub_batch}};
            copy_wi<2>(global_data, strided_local_view, priv, factor_wi);
          } else {
            detail::strided_view local_real_view{loc_view, std::array{1, max_num_batches_local_mem},
                                                 std::array{id_of_wi_in_fft * factor_wi, sub_batch}};
            detail::strided_view local_imag_view{
                loc_view, std::array{1, max_num_batches_local_mem},
                std::array{id_of_wi_in_fft * factor_wi, sub_batch + local_imag_offset}};
            detail::strided_view priv_real_view{priv, 2};
            detail::strided_view priv_imag_view{priv, 2, 1};
            copy_wi(global_data, local_real_view, priv_real_view, factor_wi);
            copy_wi(global_data, local_imag_view, priv_imag_view, factor_wi);
          }
          global_data.log_dump_private("data loaded in registers:", priv, n_reals_per_wi);
        }
        if (multiply_on_load == detail::elementwise_multiply::APPLIED) {
          // Note: if using load modifier, this data need to be stored in the transposed fashion per batch to ensure
          // low latency reads from shared memory, as this will result in much lesser bank conflicts.
          // Tensor shape for load modifier in local memory = num_batches_in_local_mem x  FactorWI x FactorSG
          // TODO: change the above mentioned layout to the following tenshor shape: num_batches_in_local_mem x
          // n_ffts_in_sg x FactorWI x FactorSG
          global_data.log_message_global(__func__, "multiplying load modifier data");
          if (working_inner) {
            PORTFFT_UNROLL
            for (Idx j = 0; j < factor_wi; j++) {
              Idx base_offset = sub_batch * n_reals_per_fft + 2 * j * factor_sg + 2 * id_of_wi_in_fft;
              multiply_complex(priv[2 * j], priv[2 * j + 1], loc_load_modifier_view[base_offset],
                               loc_load_modifier_view[base_offset + 1], priv[2 * j], priv[2 * j + 1]);
            }
          }
        }
        if (take_conjugate_on_load) {
          take_conjugate(priv, factor_wi);
        }
        sg_dft<Dir, SubgroupSize>(priv, global_data.sg, factor_wi, factor_sg, loc_twiddles, wi_private_scratch);
        if (take_conjugate_on_store) {
          take_conjugate(priv, factor_wi);
        }
        if (working_inner) {
          global_data.log_dump_private("data in registers after computation:", priv, n_reals_per_wi);
        }
        if (multiply_on_store == detail::elementwise_multiply::APPLIED) {
          // No need to store the store modifier data in a transposed fashion as data after sg_dft is already transposed
          // Tensor Shape for store modifier is num_batches_in_local_memory x FactorSG x FactorWI
          global_data.log_message_global(__func__, "multiplying store modifier data");
          if (working_inner) {
            PORTFFT_UNROLL
            for (Idx j = 0; j < factor_wi; j++) {
              sycl::vec<T, 2> modifier_priv;
              Idx base_offset = sub_batch * n_reals_per_fft + 2 * j * factor_sg + 2 * id_of_wi_in_fft;
              // TODO: this leads to compilation error on AMD. Revert back to this once it is resolved
              // modifier_priv.load(0, detail::get_local_multi_ptr(&loc_store_modifier_view[base_offset]));
              modifier_priv[0] = loc_store_modifier_view[base_offset];
              modifier_priv[1] = loc_store_modifier_view[base_offset + 1];
              if (Dir == direction::BACKWARD) {
                modifier_priv[1] *= -1;
              }
              multiply_complex(priv[2 * j], priv[2 * j + 1], modifier_priv[0], modifier_priv[1], priv[2 * j],
                               priv[2 * j + 1]);
            }
          }
        }
        if (apply_scale_factor == detail::apply_scale_factor::APPLIED) {
          PORTFFT_UNROLL
          for (Idx idx = 0; idx < factor_wi; idx++) {
            priv[2 * idx] *= scaling_factor;
            priv[2 * idx + 1] *= scaling_factor;
          }
        }
        // Async DMA can start here for the next set of load/store modifiers.
        if (working_inner) {
          global_data.log_dump_private("data in registers after scaling:", priv, n_reals_per_wi);
        }
        if (SubgroupSize == factor_sg && LayoutOut == detail::layout::PACKED) {
          if (working_inner) {
            global_data.log_message_global(
                __func__, "storing transposed data from private to global memory (SubgroupSize == FactorSG)");
            // Store directly from registers for fully coalesced accesses
            if (storage == complex_storage::INTERLEAVED_COMPLEX) {
              detail::strided_view output_view{
                  output, static_cast<IdxGlobal>(factor_sg),
                  (i + static_cast<IdxGlobal>(sub_batch)) * static_cast<IdxGlobal>(n_reals_per_fft) +
                      static_cast<IdxGlobal>(2 * id_of_wi_in_fft)};
              copy_wi<2>(global_data, priv, output_view, factor_wi);
            } else {
              detail::strided_view output_real_view{
                  output, static_cast<IdxGlobal>(factor_sg),
                  (i + static_cast<IdxGlobal>(sub_batch)) * static_cast<IdxGlobal>(fft_size) +
                      static_cast<IdxGlobal>(id_of_wi_in_fft)};
              detail::strided_view output_imag_view{
                  output_imag, static_cast<IdxGlobal>(factor_sg),
                  (i + static_cast<IdxGlobal>(sub_batch)) * static_cast<IdxGlobal>(fft_size) +
                      static_cast<IdxGlobal>(id_of_wi_in_fft)};
              detail::strided_view priv_real_view{priv, 2};
              detail::strided_view priv_imag_view{priv, 2, 1};
              copy_wi(global_data, priv_real_view, output_real_view, factor_wi);
              copy_wi(global_data, priv_imag_view, output_imag_view, factor_wi);
            }
          }
        } else {
          if (working_inner) {
            global_data.log_message_global(__func__,
                                           "storing transposed data from private to local memory (SubgroupSize != "
                                           "FactorSG or LayoutOut == detail::layout::BATCH_INTERLEAVED)");
            // Store back to local memory only
            if (storage == complex_storage::INTERLEAVED_COMPLEX) {
              detail::strided_view strided_local_view{loc_view, std::array{factor_sg, max_num_batches_local_mem},
                                                      std::array{2 * id_of_wi_in_fft, 2 * sub_batch}};
              copy_wi<2>(global_data, priv, strided_local_view, factor_wi);
            } else {
              detail::strided_view local_real_view{loc_view, std::array{factor_sg, max_num_batches_local_mem},
                                                   std::array{id_of_wi_in_fft, sub_batch}};
              detail::strided_view local_imag_view{loc_view, std::array{factor_sg, max_num_batches_local_mem},
                                                   std::array{id_of_wi_in_fft, sub_batch + local_imag_offset}};
              detail::strided_view priv_real_view{priv, 2};
              detail::strided_view priv_imag_view{priv, 2, 1};
              copy_wi(global_data, priv_real_view, local_real_view, factor_wi);
              copy_wi(global_data, priv_imag_view, local_imag_view, factor_wi);
            }
          }
        }
      }
      sycl::group_barrier(global_data.it.get_group());
      if (SubgroupSize != factor_sg || LayoutOut == detail::layout::BATCH_INTERLEAVED) {
        global_data.log_dump_local("computed data in local memory:", loc_view, n_reals_per_wi * factor_sg);
        // store back all loaded batches at once.
        if (LayoutOut == detail::layout::PACKED) {
          global_data.log_message_global(__func__,
                                         "storing transposed data from local to global memory (SubgroupSize != "
                                         "FactorSG) with LayoutOut = detail::layout::PACKED");
          if (storage == complex_storage::INTERLEAVED_COMPLEX) {
            detail::md_view local_md_view2{loc_view, std::array{2 * max_num_batches_local_mem, 1, 2}};
            detail::md_view output_view{output, std::array{2, 1, 2 * fft_size}, i * n_reals_per_fft};
            copy_group<level::WORKGROUP>(global_data, local_md_view2, output_view,
                                         std::array{fft_size, 2, num_batches_in_local_mem});
          } else {
            detail::md_view local_real_view{loc_view, std::array{max_num_batches_local_mem, 1}};
            detail::md_view local_imag_view{loc_view, std::array{max_num_batches_local_mem, 1}, local_imag_offset};
            detail::md_view output_real_view{output, std::array{1, fft_size}, i * fft_size};
            detail::md_view output_imag_view{output_imag, std::array{1, fft_size}, i * fft_size};
            copy_group<level::WORKGROUP>(global_data, local_real_view, output_real_view,
                                         std::array{fft_size, num_batches_in_local_mem});
            copy_group<level::WORKGROUP>(global_data, local_imag_view, output_imag_view,
                                         std::array{fft_size, num_batches_in_local_mem});
          }
        } else {
          global_data.log_message_global(__func__,
                                         "storing transposed data from local memory to global memory with LayoutOut == "
                                         "detail::layout::BATCH_INTERLEAVED");
          if (storage == complex_storage::INTERLEAVED_COMPLEX) {
            detail::md_view local_md_view2{loc_view, std::array{2 * max_num_batches_local_mem, 1}};
            detail::md_view output_view{output, std::array{2 * n_transforms, static_cast<IdxGlobal>(1)}, 2 * i};
            copy_group<level::WORKGROUP>(global_data, local_md_view2, output_view,
                                         std::array{factor_wi * factor_sg, 2 * num_batches_in_local_mem});
          } else {
            detail::md_view local_real_view{loc_view, std::array{max_num_batches_local_mem, 1}};
            detail::md_view local_imag_view{loc_view, std::array{max_num_batches_local_mem, 1}, local_imag_offset};
            detail::md_view output_real_view{output, std::array{n_transforms, static_cast<IdxGlobal>(1)}, i};
            detail::md_view output_imag_view{output_imag, std::array{n_transforms, static_cast<IdxGlobal>(1)}, i};
            copy_group<level::WORKGROUP>(global_data, local_real_view, output_real_view,
                                         std::array{factor_wi * factor_sg, num_batches_in_local_mem});
            copy_group<level::WORKGROUP>(global_data, local_imag_view, output_imag_view,
                                         std::array{factor_wi * factor_sg, num_batches_in_local_mem});
          }
        }
      }
      sycl::group_barrier(global_data.it.get_group());
    } else {
      // Codepath taken if input is not transposed
      Idx local_imag_offset = n_cplx_per_sg * n_sgs_in_wg;

      global_data.log_message_global(__func__, "loading non-transposed data from global to local memory");
      if (storage == complex_storage::INTERLEAVED_COMPLEX) {
        global2local<level::SUBGROUP, SubgroupSize>(
            global_data, input, loc_view, n_ffts_worked_on_by_sg * n_reals_per_fft,
            static_cast<IdxGlobal>(n_reals_per_fft) * (i - static_cast<IdxGlobal>(id_of_fft_in_sg)),
            subgroup_id * n_reals_per_sg);
      } else {
        global2local<level::SUBGROUP, SubgroupSize>(
            global_data, input, loc_view, n_ffts_worked_on_by_sg * fft_size,
            static_cast<IdxGlobal>(fft_size) * (i - static_cast<IdxGlobal>(id_of_fft_in_sg)),
            subgroup_id * n_cplx_per_sg);
        global2local<level::SUBGROUP, SubgroupSize>(
            global_data, input_imag, loc_view, n_ffts_worked_on_by_sg * fft_size,
            static_cast<IdxGlobal>(fft_size) * (i - static_cast<IdxGlobal>(id_of_fft_in_sg)),
            local_imag_offset + subgroup_id * n_cplx_per_sg);
      }
      if (multiply_on_load == detail::elementwise_multiply::APPLIED) {
        global_data.log_message_global(__func__, "loading load modifier data");
        global2local<detail::level::SUBGROUP, SubgroupSize>(
            global_data, load_modifier_data, loc_load_modifier_view, n_ffts_worked_on_by_sg * n_reals_per_fft,
            n_reals_per_fft * (i - id_of_fft_in_sg), subgroup_id * n_reals_per_sg);
      }
      if (multiply_on_store == detail::elementwise_multiply::APPLIED) {
        global_data.log_message_global(__func__, "loading store modifier data");
        global2local<detail::level::SUBGROUP, SubgroupSize>(
            global_data, store_modifier_data, loc_store_modifier_view, n_ffts_worked_on_by_sg * n_reals_per_fft,
            n_reals_per_fft * (i - id_of_fft_in_sg), subgroup_id * n_reals_per_sg);
      }
      sycl::group_barrier(global_data.sg);
      global_data.log_dump_local("data in local memory:", loc_view, n_reals_per_fft);
      if (working) {
        global_data.log_message_global(__func__, "loading non-transposed data from local to private memory");
        if (storage == complex_storage::INTERLEAVED_COMPLEX) {
          detail::offset_view offset_local_view{loc_view,
                                                subgroup_id * n_reals_per_sg + subgroup_local_id * n_reals_per_wi};
          copy_wi(global_data, offset_local_view, priv, n_reals_per_wi);
        } else {
          detail::offset_view local_real_view{loc_view, subgroup_id * n_cplx_per_sg + subgroup_local_id * factor_wi};
          detail::offset_view local_imag_view{
              loc_view, subgroup_id * n_cplx_per_sg + subgroup_local_id * factor_wi + local_imag_offset};
          detail::strided_view priv_real_view{priv, 2};
          detail::strided_view priv_imag_view{priv, 2, 1};
          copy_wi(global_data, local_real_view, priv_real_view, factor_wi);
          copy_wi(global_data, local_imag_view, priv_imag_view, factor_wi);
        }
        global_data.log_dump_private("data loaded in registers:", priv, n_reals_per_wi);
      }
      sycl::group_barrier(global_data.sg);
      if (multiply_on_load == detail::elementwise_multiply::APPLIED) {
        if (working) {
          global_data.log_message_global(__func__, "Multiplying load modifier before sg_dft");
          PORTFFT_UNROLL
          for (Idx j = 0; j < factor_wi; j++) {
            Idx base_offset = static_cast<Idx>(global_data.sg.get_group_id()) * n_ffts_per_sg +
                              id_of_fft_in_sg * n_reals_per_fft + 2 * j * factor_sg + 2 * id_of_wi_in_fft;
            multiply_complex(priv[2 * j], priv[2 * j + 1], loc_load_modifier_view[base_offset],
                             loc_load_modifier_view[base_offset + 1], priv[2 * j], priv[2 * j + 1]);
          }
        }
      }
      if (take_conjugate_on_load) {
        take_conjugate(priv, factor_wi);
      }
      sg_dft<Dir, SubgroupSize>(priv, global_data.sg, factor_wi, factor_sg, loc_twiddles, wi_private_scratch);
      if (take_conjugate_on_store) {
        take_conjugate(priv, factor_wi);
      }
      if (working) {
        global_data.log_dump_private("data in registers after computation:", priv, n_reals_per_wi);
      }
      if (multiply_on_store == detail::elementwise_multiply::APPLIED) {
        if (working) {
          global_data.log_message_global(__func__, "Multiplying store modifier before sg_dft");
          PORTFFT_UNROLL
          for (Idx j = 0; j < factor_wi; j++) {
            sycl::vec<T, 2> modifier_priv;
            Idx base_offset = static_cast<Idx>(global_data.it.get_sub_group().get_group_id()) * n_ffts_per_sg +
                              id_of_fft_in_sg * n_reals_per_fft + 2 * j * factor_sg + 2 * id_of_wi_in_fft;
            // modifier_priv.load(0, detail::get_local_multi_ptr(&loc_store_modifier_view[base_offset]));
            modifier_priv[0] = loc_store_modifier_view[base_offset];
            modifier_priv[1] = loc_store_modifier_view[base_offset + 1];
            if (Dir == direction::BACKWARD) {
              modifier_priv[1] *= -1;
            }
            multiply_complex(priv[2 * j], priv[2 * j + 1], modifier_priv[0], modifier_priv[1], priv[2 * j],
                             priv[2 * j + 1]);
          }
        }
      }
      if (apply_scale_factor == detail::apply_scale_factor::APPLIED) {
        PORTFFT_UNROLL
        for (Idx j = 0; j < factor_wi; j++) {
          priv[2 * j] *= scaling_factor;
          priv[2 * j + 1] *= scaling_factor;
        }
      }
      if (working) {
        global_data.log_dump_private("data in registers after scaling:", priv, n_reals_per_wi);
      }
      if (factor_sg == SubgroupSize && LayoutOut == detail::layout::PACKED) {
        // in this case we get fully coalesced memory access even without going through local memory
        // TODO we may want to tune maximal `FactorSG` for which we use direct stores.
        if (working) {
          global_data.log_message_global(__func__,
                                         "storing transposed data from private to global memory (FactorSG == "
                                         "SubgroupSize) and LayoutOut == detail::level::PACKED");
          if (storage == complex_storage::INTERLEAVED_COMPLEX) {
            detail::strided_view output_view{output, static_cast<IdxGlobal>(factor_sg),
                                             i * static_cast<IdxGlobal>(n_reals_per_sg) +
                                                 static_cast<IdxGlobal>(id_of_fft_in_sg * n_reals_per_fft) +
                                                 static_cast<IdxGlobal>(id_of_wi_in_fft * 2)};
            copy_wi<2>(global_data, priv, output_view, factor_wi);
          } else {
            detail::strided_view priv_real_view{priv, 2};
            detail::strided_view priv_imag_view{priv, 2, 1};
            detail::strided_view output_real_view{output, static_cast<IdxGlobal>(factor_sg),
                                                  i * static_cast<IdxGlobal>(n_cplx_per_sg) +
                                                      static_cast<IdxGlobal>(id_of_fft_in_sg * fft_size) +
                                                      static_cast<IdxGlobal>(id_of_wi_in_fft)};
            detail::strided_view output_imag_view{output_imag, static_cast<IdxGlobal>(factor_sg),
                                                  i * static_cast<IdxGlobal>(n_cplx_per_sg) +
                                                      static_cast<IdxGlobal>(id_of_fft_in_sg * fft_size) +
                                                      static_cast<IdxGlobal>(id_of_wi_in_fft)};
            copy_wi(global_data, priv_real_view, output_real_view, factor_wi);
            copy_wi(global_data, priv_imag_view, output_imag_view, factor_wi);
          }
        }
      } else if (LayoutOut == detail::layout::BATCH_INTERLEAVED) {
        if (working) {
          global_data.log_message_global(
              __func__, "Storing data from private to Global with LayoutOut == detail::level::BATCH_INTERLEAVED");
          if (storage == complex_storage::INTERLEAVED_COMPLEX) {
            detail::strided_view output_view{output, std::array{static_cast<IdxGlobal>(factor_sg), n_transforms},
                                             std::array{static_cast<IdxGlobal>(2 * id_of_wi_in_fft), 2 * i}};
            copy_wi<2>(global_data, priv, output_view, factor_wi);
          } else {
            detail::strided_view priv_real_view{priv, 2};
            detail::strided_view priv_imag_view{priv, 2, 1};
            detail::strided_view output_real_view{output, std::array{static_cast<IdxGlobal>(factor_sg), n_transforms},
                                                  std::array{static_cast<IdxGlobal>(id_of_wi_in_fft), i}};
            detail::strided_view output_imag_view{output_imag,
                                                  std::array{static_cast<IdxGlobal>(factor_sg), n_transforms},
                                                  std::array{static_cast<IdxGlobal>(id_of_wi_in_fft), i}};
            copy_wi(global_data, priv_real_view, output_real_view, factor_wi);
            copy_wi(global_data, priv_imag_view, output_imag_view, factor_wi);
          }
        }
      } else {
        if (working) {
          global_data.log_message_global(
              __func__, "storing transposed data from private to local memory (FactorSG != SubgroupSize)");
          if (storage == complex_storage::INTERLEAVED_COMPLEX) {
            detail::strided_view strided_local_view{
                loc_view, factor_sg,
                subgroup_id * n_reals_per_sg + id_of_fft_in_sg * n_reals_per_fft + 2 * id_of_wi_in_fft};
            copy_wi<2>(global_data, priv, strided_local_view, factor_wi);
          } else {
            detail::strided_view priv_real_view{priv, 2};
            detail::strided_view priv_imag_view{priv, 2, 1};
            detail::strided_view local_real_view{
                loc_view, factor_sg, subgroup_id * n_cplx_per_sg + id_of_fft_in_sg * fft_size + id_of_wi_in_fft};
            detail::strided_view local_imag_view{
                loc_view, factor_sg,
                subgroup_id * n_cplx_per_sg + id_of_fft_in_sg * fft_size + id_of_wi_in_fft + local_imag_offset};
            copy_wi(global_data, priv_real_view, local_real_view, factor_wi);
            copy_wi(global_data, priv_imag_view, local_imag_view, factor_wi);
          }
        }
        sycl::group_barrier(global_data.sg);
        global_data.log_dump_local("computed data in local memory:", loc, n_reals_per_fft);
        global_data.log_message_global(
            __func__, "storing transposed data from local to global memory (FactorSG != SubgroupSize)");
        if (storage == complex_storage::INTERLEAVED_COMPLEX) {
          local2global<level::SUBGROUP, SubgroupSize>(
              global_data, loc_view, output, n_ffts_worked_on_by_sg * n_reals_per_fft, subgroup_id * n_reals_per_sg,
              static_cast<IdxGlobal>(n_reals_per_fft) * (i - static_cast<IdxGlobal>(id_of_fft_in_sg)));
        } else {
          local2global<level::SUBGROUP, SubgroupSize>(
              global_data, loc_view, output, n_ffts_worked_on_by_sg * fft_size, subgroup_id * n_cplx_per_sg,
              static_cast<IdxGlobal>(fft_size) * (i - static_cast<IdxGlobal>(id_of_fft_in_sg)));
          local2global<level::SUBGROUP, SubgroupSize>(
              global_data, loc_view, output_imag, n_ffts_worked_on_by_sg * fft_size,
              subgroup_id * n_cplx_per_sg + local_imag_offset,
              static_cast<IdxGlobal>(fft_size) * (i - static_cast<IdxGlobal>(id_of_fft_in_sg)));
        }
        sycl::group_barrier(global_data.sg);
      }
    }
  }
  global_data.log_message_global(__func__, "exited");
}
}  // namespace detail

template <typename Scalar, domain Domain>
template <typename Dummy>
struct committed_descriptor<Scalar, Domain>::calculate_twiddles_struct::inner<detail::level::SUBGROUP, Dummy> {
  static Scalar* execute(committed_descriptor& desc, dimension_struct& dimension_data) {
    const auto& kernel_data = dimension_data.kernels.at(0);
    Idx factor_wi = kernel_data.factors[0];
    Idx factor_sg = kernel_data.factors[1];
    Scalar* res = sycl::aligned_alloc_device<Scalar>(
        alignof(sycl::vec<Scalar, PORTFFT_VEC_LOAD_BYTES / sizeof(Scalar)>), kernel_data.length * 2, desc.queue);
    sycl::range<2> kernel_range({static_cast<std::size_t>(factor_sg), static_cast<std::size_t>(factor_wi)});
    desc.queue.submit([&](sycl::handler& cgh) {
      cgh.parallel_for(kernel_range, [=](sycl::item<2> it) {
        Idx n = static_cast<Idx>(it.get_id(0));
        Idx k = static_cast<Idx>(it.get_id(1));
        sg_calc_twiddles(factor_sg, factor_wi, n, k, res);
      });
    });
    desc.queue.wait();  // waiting once here can be better than depending on the event
                        // for all future calls to compute
    return res;
  }
};

template <typename Scalar, domain Domain>
template <direction Dir, detail::layout LayoutIn, detail::layout LayoutOut, Idx SubgroupSize, typename TIn,
          typename TOut>
template <typename Dummy>
struct committed_descriptor<Scalar, Domain>::run_kernel_struct<Dir, LayoutIn, LayoutOut, SubgroupSize, TIn,
                                                               TOut>::inner<detail::level::SUBGROUP, Dummy> {
  static sycl::event execute(committed_descriptor& desc, const TIn& in, TOut& out, const TIn& in_imag, TOut& out_imag,
                             const std::vector<sycl::event>& dependencies, IdxGlobal n_transforms,
                             IdxGlobal input_offset, IdxGlobal output_offset, Scalar scale_factor,
                             dimension_struct& dimension_data) {
<<<<<<< HEAD
    constexpr detail::memory Mem = std::is_pointer<TOut>::value ? detail::memory::USM : detail::memory::BUFFER;
=======
    constexpr detail::memory Mem = std::is_pointer_v<TOut> ? detail::memory::USM : detail::memory::BUFFER;
>>>>>>> 0d864e86
    auto& kernel_data = dimension_data.kernels.at(0);
    Scalar* twiddles = kernel_data.twiddles_forward.get();
    Idx factor_sg = kernel_data.factors[1];
    std::size_t local_elements =
        num_scalars_in_local_mem_struct::template inner<detail::level::SUBGROUP, LayoutIn, Dummy>::execute(
            desc, kernel_data.length, kernel_data.used_sg_size, kernel_data.factors, kernel_data.num_sgs_per_wg);
    std::size_t global_size = static_cast<std::size_t>(detail::get_global_size_subgroup<Scalar>(
        n_transforms, factor_sg, SubgroupSize, kernel_data.num_sgs_per_wg, desc.n_compute_units));
    std::size_t twiddle_elements = 2 * kernel_data.length;
    return desc.queue.submit([&](sycl::handler& cgh) {
      cgh.depends_on(dependencies);
      cgh.use_kernel_bundle(kernel_data.exec_bundle);
      auto in_acc_or_usm = detail::get_access(in, cgh);
      auto out_acc_or_usm = detail::get_access(out, cgh);
      auto in_imag_acc_or_usm = detail::get_access(in_imag, cgh);
      auto out_imag_acc_or_usm = detail::get_access(out_imag, cgh);
      sycl::local_accessor<Scalar, 1> loc(local_elements, cgh);
      sycl::local_accessor<Scalar, 1> loc_twiddles(twiddle_elements, cgh);
#ifdef PORTFFT_LOG
      sycl::stream s{1024 * 16 * 16, 1024 * 8, cgh};
#endif
      cgh.parallel_for<detail::subgroup_kernel<Scalar, Domain, Dir, Mem, LayoutIn, LayoutOut, SubgroupSize>>(
          sycl::nd_range<1>{{global_size}, {static_cast<std::size_t>(SubgroupSize * kernel_data.num_sgs_per_wg)}},
<<<<<<< HEAD
          [=](sycl::nd_item<1> it, sycl::kernel_handler kh) [[sycl::reqd_sub_group_size(SubgroupSize)]] {
=======
          [=](sycl::nd_item<1> it, sycl::kernel_handler kh) PORTFFT_REQD_SUBGROUP_SIZE(SubgroupSize) {
>>>>>>> 0d864e86
            detail::global_data_struct global_data{
#ifdef PORTFFT_LOG
                s,
#endif
                it};
            global_data.log_message_global("Running subgroup kernel");
            detail::subgroup_impl<Dir, SubgroupSize, LayoutIn, LayoutOut>(
                &in_acc_or_usm[0] + input_offset, &out_acc_or_usm[0] + output_offset,
                &in_imag_acc_or_usm[0] + input_offset, &out_imag_acc_or_usm[0] + output_offset, &loc[0],
                &loc_twiddles[0], n_transforms, twiddles, scale_factor, global_data, kh);
            global_data.log_message_global("Exiting subgroup kernel");
          });
    });
  }
};

template <typename Scalar, domain Domain>
template <typename Dummy>
struct committed_descriptor<Scalar, Domain>::set_spec_constants_struct::inner<detail::level::SUBGROUP, Dummy> {
  static void execute(committed_descriptor& /*desc*/, sycl::kernel_bundle<sycl::bundle_state::input>& in_bundle,
                      std::size_t /*length*/, const std::vector<Idx>& factors, detail::level /*level*/,
                      Idx /*factor_num*/, Idx /*num_factors*/) {
    in_bundle.template set_specialization_constant<detail::SubgroupFactorWISpecConst>(factors[0]);
    in_bundle.template set_specialization_constant<detail::SubgroupFactorSGSpecConst>(factors[1]);
  }
};

template <typename Scalar, domain Domain>
template <detail::layout LayoutIn, typename Dummy>
struct committed_descriptor<Scalar, Domain>::num_scalars_in_local_mem_struct::inner<detail::level::SUBGROUP, LayoutIn,
                                                                                    Dummy> {
  static std::size_t execute(committed_descriptor& desc, std::size_t length, Idx used_sg_size,
                             const std::vector<Idx>& factors, Idx& num_sgs_per_wg) {
    Idx dft_length = static_cast<Idx>(length);
    Idx twiddle_bytes = 2 * dft_length * static_cast<Idx>(sizeof(Scalar));
    if constexpr (LayoutIn == detail::layout::BATCH_INTERLEAVED) {
      Idx padded_fft_bytes = detail::pad_local(2 * dft_length, Idx(1)) * static_cast<Idx>(sizeof(Scalar));
      Idx max_batches_in_local_mem = (desc.local_memory_size - twiddle_bytes) / padded_fft_bytes;
      Idx batches_per_sg = used_sg_size / 2;
      Idx num_sgs_required =
          std::min(Idx(PORTFFT_SGS_IN_WG), std::max(Idx(1), max_batches_in_local_mem / batches_per_sg));
      num_sgs_per_wg = num_sgs_required;
      Idx num_batches_in_local_mem = used_sg_size * num_sgs_per_wg / 2;
      return static_cast<std::size_t>(detail::pad_local(2 * dft_length * num_batches_in_local_mem, 1));
    } else {
      Idx factor_sg = factors[1];
      Idx n_ffts_per_sg = used_sg_size / factor_sg;
      Idx num_scalars_per_sg = detail::pad_local(2 * dft_length * n_ffts_per_sg, 1);
      Idx max_n_sgs = (desc.local_memory_size - twiddle_bytes) / static_cast<Idx>(sizeof(Scalar)) / num_scalars_per_sg;
      num_sgs_per_wg = std::min(Idx(PORTFFT_SGS_IN_WG), std::max(Idx(1), max_n_sgs));
      Idx res = num_scalars_per_sg * num_sgs_per_wg;
      return static_cast<std::size_t>(res);
    }
  }
};

}  // namespace portfft

#endif  // PORTFFT_DISPATCHER_SUBGROUP_DISPATCHER_HPP<|MERGE_RESOLUTION|>--- conflicted
+++ resolved
@@ -623,11 +623,7 @@
                              const std::vector<sycl::event>& dependencies, IdxGlobal n_transforms,
                              IdxGlobal input_offset, IdxGlobal output_offset, Scalar scale_factor,
                              dimension_struct& dimension_data) {
-<<<<<<< HEAD
-    constexpr detail::memory Mem = std::is_pointer<TOut>::value ? detail::memory::USM : detail::memory::BUFFER;
-=======
     constexpr detail::memory Mem = std::is_pointer_v<TOut> ? detail::memory::USM : detail::memory::BUFFER;
->>>>>>> 0d864e86
     auto& kernel_data = dimension_data.kernels.at(0);
     Scalar* twiddles = kernel_data.twiddles_forward.get();
     Idx factor_sg = kernel_data.factors[1];
@@ -651,11 +647,7 @@
 #endif
       cgh.parallel_for<detail::subgroup_kernel<Scalar, Domain, Dir, Mem, LayoutIn, LayoutOut, SubgroupSize>>(
           sycl::nd_range<1>{{global_size}, {static_cast<std::size_t>(SubgroupSize * kernel_data.num_sgs_per_wg)}},
-<<<<<<< HEAD
-          [=](sycl::nd_item<1> it, sycl::kernel_handler kh) [[sycl::reqd_sub_group_size(SubgroupSize)]] {
-=======
           [=](sycl::nd_item<1> it, sycl::kernel_handler kh) PORTFFT_REQD_SUBGROUP_SIZE(SubgroupSize) {
->>>>>>> 0d864e86
             detail::global_data_struct global_data{
 #ifdef PORTFFT_LOG
                 s,
