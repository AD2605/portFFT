--- conflicted
+++ resolved
@@ -89,17 +89,10 @@
 template <direction Dir, Idx SubgroupSize, detail::layout LayoutIn, detail::layout LayoutOut, typename T>
 PORTFFT_INLINE void subgroup_impl(const T* input, T* output, const T* input_imag, T* output_imag, T* loc,
                                   T* loc_twiddles, IdxGlobal n_transforms, const T* twiddles, T scaling_factor,
-<<<<<<< HEAD
-                                  global_data_struct global_data, sycl::kernel_handler& kh,
-                                  const T* load_modifier_data = nullptr, const T* store_modifier_data = nullptr,
-                                  T* loc_load_modifier = nullptr, T* loc_store_modifier = nullptr) {
-  complex_storage storage = kh.get_specialization_constant<detail::SpecConstStorage>();
-=======
                                   global_data_struct<1> global_data, sycl::kernel_handler& kh,
                                   const T* load_modifier_data = nullptr, const T* store_modifier_data = nullptr,
                                   T* loc_load_modifier = nullptr, T* loc_store_modifier = nullptr) {
   complex_storage storage = kh.get_specialization_constant<detail::SpecConstComplexStorage>();
->>>>>>> 6338eb78
   detail::elementwise_multiply multiply_on_load = kh.get_specialization_constant<detail::SpecConstMultiplyOnLoad>();
   detail::elementwise_multiply multiply_on_store = kh.get_specialization_constant<detail::SpecConstMultiplyOnStore>();
   detail::apply_scale_factor apply_scale_factor = kh.get_specialization_constant<detail::SpecConstApplyScaleFactor>();
@@ -205,30 +198,12 @@
         detail::md_view input_view{input, std::array{2 * n_transforms, static_cast<IdxGlobal>(1)}, 2 * i};
         detail::md_view local_md_view{loc_view, std::array{2 * max_num_batches_local_mem, 1}};
         copy_group<level::WORKGROUP>(global_data, input_view, local_md_view,
-<<<<<<< HEAD
-                                     std::array{factor_wi * factor_sg, 2 * num_batches_in_local_mem});
-=======
                                      std::array{fft_size, 2 * num_batches_in_local_mem});
->>>>>>> 6338eb78
       } else {
         detail::md_view input_real_view{input, std::array{n_transforms, static_cast<IdxGlobal>(1)}, i};
         detail::md_view input_imag_view{input_imag, std::array{n_transforms, static_cast<IdxGlobal>(1)}, i};
         detail::md_view local_real_view{loc_view, std::array{max_num_batches_local_mem, 1}};
         detail::md_view local_imag_view{loc_view, std::array{max_num_batches_local_mem, 1}, local_imag_offset};
-<<<<<<< HEAD
-        global_data.log_message_global(__func__, "params", max_num_batches_local_mem, factor_wi * factor_sg,
-                                       num_batches_in_local_mem);
-        sycl::group_barrier(global_data.it.get_group());
-        global_data.log_message_global(__func__, "loading transposed real data from global to local memory");
-        sycl::group_barrier(global_data.it.get_group());
-        copy_group<level::WORKGROUP>(global_data, input_real_view, local_real_view,
-                                     std::array{factor_wi * factor_sg, num_batches_in_local_mem});
-        sycl::group_barrier(global_data.it.get_group());
-        global_data.log_message_global(__func__, "loading transposed imag data from global to local memory");
-        sycl::group_barrier(global_data.it.get_group());
-        copy_group<level::WORKGROUP>(global_data, input_imag_view, local_imag_view,
-                                     std::array{factor_wi * factor_sg, num_batches_in_local_mem});
-=======
         global_data.log_message_global(__func__, "params", max_num_batches_local_mem, fft_size,
                                        num_batches_in_local_mem);
         global_data.log_message_global(__func__, "loading transposed real data from global to local memory");
@@ -237,7 +212,6 @@
         global_data.log_message_global(__func__, "loading transposed imag data from global to local memory");
         copy_group<level::WORKGROUP>(global_data, input_imag_view, local_imag_view,
                                      std::array{fft_size, num_batches_in_local_mem});
->>>>>>> 6338eb78
       }
       sycl::group_barrier(global_data.it.get_group());
       global_data.log_dump_local("data loaded to local memory:", loc_view,
@@ -376,20 +350,6 @@
                                          "FactorSG) with LayoutOut = detail::layout::PACKED");
           if (storage == complex_storage::INTERLEAVED_COMPLEX) {
             detail::md_view local_md_view2{loc_view, std::array{2 * max_num_batches_local_mem, 1, 2}};
-<<<<<<< HEAD
-            detail::md_view output_view{output, std::array{2, 1, 2 * factor_wi * factor_sg}, i * n_reals_per_fft};
-            copy_group<level::WORKGROUP>(global_data, local_md_view2, output_view,
-                                         std::array{factor_wi * factor_sg, 2, num_batches_in_local_mem});
-          } else {
-            detail::md_view local_real_view{loc_view, std::array{max_num_batches_local_mem, 1}};
-            detail::md_view local_imag_view{loc_view, std::array{max_num_batches_local_mem, 1}, local_imag_offset};
-            detail::md_view output_real_view{output, std::array{1, factor_wi * factor_sg}, i * fft_size};
-            detail::md_view output_imag_view{output_imag, std::array{1, factor_wi * factor_sg}, i * fft_size};
-            copy_group<level::WORKGROUP>(global_data, local_real_view, output_real_view,
-                                         std::array{factor_wi * factor_sg, num_batches_in_local_mem});
-            copy_group<level::WORKGROUP>(global_data, local_imag_view, output_imag_view,
-                                         std::array{factor_wi * factor_sg, num_batches_in_local_mem});
-=======
             detail::md_view output_view{output, std::array{2, 1, 2 * fft_size}, i * n_reals_per_fft};
             copy_group<level::WORKGROUP>(global_data, local_md_view2, output_view,
                                          std::array{fft_size, 2, num_batches_in_local_mem});
@@ -402,7 +362,6 @@
                                          std::array{fft_size, num_batches_in_local_mem});
             copy_group<level::WORKGROUP>(global_data, local_imag_view, output_imag_view,
                                          std::array{fft_size, num_batches_in_local_mem});
->>>>>>> 6338eb78
           }
         } else {
           global_data.log_message_global(__func__,
@@ -588,13 +547,8 @@
             detail::strided_view local_imag_view{
                 loc_view, factor_sg,
                 subgroup_id * n_cplx_per_sg + id_of_fft_in_sg * fft_size + id_of_wi_in_fft + local_imag_offset};
-<<<<<<< HEAD
-            copy_wi<2>(global_data, priv_real_view, local_real_view, factor_wi);
-            copy_wi<2>(global_data, priv_imag_view, local_imag_view, factor_wi);
-=======
             copy_wi(global_data, priv_real_view, local_real_view, factor_wi);
             copy_wi(global_data, priv_imag_view, local_imag_view, factor_wi);
->>>>>>> 6338eb78
           }
         }
         sycl::group_barrier(global_data.sg);
@@ -610,12 +564,8 @@
               global_data, loc_view, output, n_ffts_worked_on_by_sg * fft_size, subgroup_id * n_cplx_per_sg,
               static_cast<IdxGlobal>(fft_size) * (i - static_cast<IdxGlobal>(id_of_fft_in_sg)));
           local2global<level::SUBGROUP, SubgroupSize>(
-<<<<<<< HEAD
-              global_data, loc_view, output_imag, n_ffts_worked_on_by_sg * fft_size, subgroup_id * n_cplx_per_sg,
-=======
               global_data, loc_view, output_imag, n_ffts_worked_on_by_sg * fft_size,
               subgroup_id * n_cplx_per_sg + local_imag_offset,
->>>>>>> 6338eb78
               static_cast<IdxGlobal>(fft_size) * (i - static_cast<IdxGlobal>(id_of_fft_in_sg)));
         }
         sycl::group_barrier(global_data.sg);
