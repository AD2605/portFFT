/***************************************************************************
 *
 *  Copyright (C) Codeplay Software Ltd.
 *
 *  Licensed under the Apache License, Version 2.0 (the "License");
 *  you may not use this file except in compliance with the License.
 *  You may obtain a copy of the License at
 *
 *      http://www.apache.org/licenses/LICENSE-2.0
 *
 *  Unless required by applicable law or agreed to in writing, software
 *  distributed under the License is distributed on an "AS IS" BASIS,
 *  WITHOUT WARRANTIES OR CONDITIONS OF ANY KIND, either express or implied.
 *  See the License for the specific language governing permissions and
 *  limitations under the License.
 *
 *  Codeplay's portFFT
 *
 **************************************************************************/

#ifndef PORTFFT_DISPATCHER_GLOBAL_DISPATCHER_HPP
#define PORTFFT_DISPATCHER_GLOBAL_DISPATCHER_HPP

#include <sycl/sycl.hpp>

#include <cstring>

#include "portfft/common/global.hpp"
#include "portfft/common/subgroup.hpp"
#include "portfft/defines.hpp"
#include "portfft/enums.hpp"
#include "portfft/specialization_constant.hpp"

namespace portfft {
namespace detail {

/**
 * Helper function to obtain the global and local range for kernel corresponding to the factor
 * @param fft_size length of the factor
 * @param num_batches number of corresposing batches
 * @param level The implementation for the factor
 * @param n_compute_units compute_units available
 * @param subgroup_size Subgroup size chosen
 * @return std::pair containing global and local range
 */
inline std::pair<IdxGlobal, IdxGlobal> get_launch_params(IdxGlobal fft_size, IdxGlobal num_batches, detail::level level,
                                                         Idx n_compute_units, Idx subgroup_size) {
  IdxGlobal n_available_sgs = 8 * n_compute_units * 64;
  IdxGlobal wg_size = static_cast<IdxGlobal>(PORTFFT_SGS_IN_WG * subgroup_size);
  if (level == detail::level::WORKITEM) {
    IdxGlobal n_ffts_per_wg = static_cast<IdxGlobal>(PORTFFT_SGS_IN_WG * subgroup_size);
    IdxGlobal n_wgs_required = divide_ceil(num_batches, n_ffts_per_wg);
    return std::make_pair(std::min(n_wgs_required * wg_size, n_available_sgs), wg_size);
  }
  if (level == detail::level::SUBGROUP) {
    IdxGlobal n_ffts_per_sg = static_cast<IdxGlobal>(subgroup_size) / detail::factorize_sg(fft_size, subgroup_size);
    IdxGlobal n_ffts_per_wg = n_ffts_per_sg * PORTFFT_SGS_IN_WG * subgroup_size;
    IdxGlobal n_wgs_required = divide_ceil(num_batches, n_ffts_per_wg);
    return std::make_pair(std::min(n_wgs_required * wg_size, n_available_sgs), wg_size);
  }
  if (level == detail::level::WORKGROUP) {
    return std::make_pair(std::min(num_batches * wg_size, n_available_sgs), wg_size);
  }
  throw internal_error("illegal level encountered");
}

/**
 * Transposes A into B, for complex inputs only
 * @param a Input pointer a
 * @param b Input pointer b
 * @param lda leading dimension A
 * @param ldb leading Dimension B
 * @param num_elements Total number of complex values in the matrix
 */
template <typename T>
void complex_transpose(const T* a, T* b, IdxGlobal lda, IdxGlobal ldb, IdxGlobal num_elements) {
  for (IdxGlobal i = 0; i < num_elements; i++) {
    IdxGlobal j = i / ldb;
    IdxGlobal k = i % ldb;
    b[2 * i] = a[2 * k * lda + 2 * j];
    b[2 * i + 1] = a[2 * k * lda + 2 * j + 1];
  }
}

/**
 * Helper function to determine the increment of twiddle pointer between factors
 * @param level Corresponding implementation for the previous factor
 * @param factor_size length of the factor
 * @return value to increment the pointer by
 */
inline IdxGlobal increment_twiddle_offset(detail::level level, Idx factor_size) {
  if (level == detail::level::SUBGROUP) {
    return 2 * factor_size;
  }
  if (level == detail::level::WORKGROUP) {
    Idx n = detail::factorize(factor_size);
    Idx m = factor_size / n;
    return 2 * (factor_size + m + n);
  }
  return 0;
}

}  // namespace detail

template <typename Scalar, domain Domain>
template <typename Dummy>
struct committed_descriptor<Scalar, Domain>::calculate_twiddles_struct::inner<detail::level::GLOBAL, Dummy> {
  static Scalar* execute(committed_descriptor& desc, dimension_struct& dimension_data) {
    auto& kernels = dimension_data.kernels;
    std::vector<IdxGlobal> factors_idx_global;
    // Get factor sizes per level;
    for (const auto& kernel_data : kernels) {
      factors_idx_global.push_back(static_cast<IdxGlobal>(
          std::accumulate(kernel_data.factors.begin(), kernel_data.factors.end(), 1, std::multiplies<Idx>())));
    }

    std::vector<IdxGlobal> sub_batches;
    // Get sub batches
    for (std::size_t i = 0; i < factors_idx_global.size() - 1; i++) {
      sub_batches.push_back(std::accumulate(factors_idx_global.begin() + static_cast<long>(i + 1),
                                            factors_idx_global.end(), IdxGlobal(1), std::multiplies<IdxGlobal>()));
    }
    sub_batches.push_back(factors_idx_global.at(factors_idx_global.size() - 2));
    // calculate total memory required for twiddles;
    IdxGlobal mem_required_for_twiddles = 0;
    // First calculate mem required for twiddles between factors;
    for (std::size_t i = 0; i < factors_idx_global.size() - 1; i++) {
      mem_required_for_twiddles += 2 * factors_idx_global.at(i) * sub_batches.at(i);
    }
    // Now calculate mem required for twiddles per implementation
    std::size_t counter = 0;
    for (const auto& kernel_data : kernels) {
      if (kernel_data.level == detail::level::SUBGROUP) {
        mem_required_for_twiddles += 2 * factors_idx_global.at(counter);
      } else if (kernel_data.level == detail::level::WORKGROUP) {
        IdxGlobal factor_1 = detail::factorize(factors_idx_global.at(counter));
        IdxGlobal factor_2 = factors_idx_global.at(counter) / factor_1;
        mem_required_for_twiddles += 2 * (factor_1 * factor_2) + 2 * (factor_1 + factor_2);
      }
      counter++;
    }
    std::vector<Scalar> host_memory(static_cast<std::size_t>(mem_required_for_twiddles));
    std::vector<Scalar> scratch_space(static_cast<std::size_t>(mem_required_for_twiddles));
    Scalar* device_twiddles =
        sycl::malloc_device<Scalar>(static_cast<std::size_t>(mem_required_for_twiddles), desc.queue);

    // Helper Lambda to calculate twiddles
    auto calculate_twiddles = [](IdxGlobal N, IdxGlobal M, IdxGlobal& offset, Scalar* ptr) {
      for (IdxGlobal i = 0; i < N; i++) {
        for (IdxGlobal j = 0; j < M; j++) {
          double theta = -2 * M_PI * static_cast<double>(i * j) / static_cast<double>(N * M);
          ptr[offset++] = static_cast<Scalar>(std::cos(theta));
          ptr[offset++] = static_cast<Scalar>(std::sin(theta));
        }
      }
    };

    IdxGlobal offset = 0;
    // calculate twiddles to be multiplied between factors
    for (std::size_t i = 0; i < factors_idx_global.size() - 1; i++) {
      calculate_twiddles(sub_batches.at(i), factors_idx_global.at(i), offset, host_memory.data());
    }
    // Now calculate per twiddles.
    counter = 0;
    for (const auto& kernel_data : kernels) {
      if (kernel_data.level == detail::level::SUBGROUP) {
        for (Idx i = 0; i < kernel_data.factors.at(0); i++) {
          for (Idx j = 0; j < kernel_data.factors.at(1); j++) {
            double theta = -2 * M_PI * static_cast<double>(i * j) /
                           static_cast<double>(kernel_data.factors.at(0) * kernel_data.factors.at(1));
            auto twiddle =
                std::complex<Scalar>(static_cast<Scalar>(std::cos(theta)), static_cast<Scalar>(std::sin(theta)));
            host_memory[static_cast<std::size_t>(offset + static_cast<IdxGlobal>(j * kernel_data.factors.at(0) + i))] =
                twiddle.real();
            host_memory[static_cast<std::size_t>(
                offset + static_cast<IdxGlobal>((j + kernel_data.factors.at(1)) * kernel_data.factors.at(0) + i))] =
                twiddle.imag();
          }
        }
        offset += 2 * kernel_data.factors.at(0) * kernel_data.factors.at(1);
      } else if (kernel_data.level == detail::level::WORKGROUP) {
        Idx factor_n = kernel_data.factors.at(0) * kernel_data.factors.at(1);
        Idx factor_m = kernel_data.factors.at(2) * kernel_data.factors.at(3);
        calculate_twiddles(static_cast<IdxGlobal>(kernel_data.factors.at(0)),
                           static_cast<IdxGlobal>(kernel_data.factors.at(1)), offset, host_memory.data());
        calculate_twiddles(static_cast<IdxGlobal>(kernel_data.factors.at(2)),
                           static_cast<IdxGlobal>(kernel_data.factors.at(3)), offset, host_memory.data());
        // Calculate wg twiddles and transpose them
        calculate_twiddles(static_cast<IdxGlobal>(factor_n), static_cast<IdxGlobal>(factor_m), offset,
                           host_memory.data());
        for (Idx j = 0; j < factor_n; j++) {
          detail::complex_transpose(host_memory.data() + offset + 2 * j * factor_n, scratch_space.data(), factor_m,
                                    factor_n, factor_n * factor_m);
        }
      }
      counter++;
    }

    // Rearrage the twiddles between factors for optimal access patters in shared memory
    // Also take this opportunity to populate local memory size, and batch size, and launch params and local memory
    // usage Note, global impl only uses store modifiers
    // TODO: there is a heap corruption in workitem's access of loaded modifiers, hence loading from global directly for
    // now.
    counter = 0;
    for (auto& kernel_data : kernels) {
      kernel_data.batch_size = sub_batches.at(counter);
      kernel_data.length = static_cast<std::size_t>(factors_idx_global.at(counter));
      if (kernel_data.level == detail::level::WORKITEM) {
        // See comments in workitem_dispatcher for layout requirments.
        auto [global_range, local_range] =
            detail::get_launch_params(factors_idx_global.at(counter), sub_batches.at(counter), detail::level::WORKITEM,
                                      desc.n_compute_units, kernel_data.used_sg_size);
        kernel_data.global_range = global_range;
        kernel_data.local_range = local_range;
        if (counter < kernels.size() - 1) {
          kernel_data.local_mem_required = static_cast<std::size_t>(1);
        } else {
          kernel_data.local_mem_required = 2 * static_cast<std::size_t>(local_range * factors_idx_global.at(counter));
        }
      } else if (kernel_data.level == detail::level::SUBGROUP) {
        // See comments in subgroup_dispatcher for layout requirements.
        auto [global_range, local_range] =
            detail::get_launch_params(factors_idx_global.at(counter), sub_batches.at(counter), detail::level::SUBGROUP,
                                      desc.n_compute_units, kernel_data.used_sg_size);
        kernel_data.global_range = global_range;
        kernel_data.local_range = local_range;
        IdxGlobal factor_sg = detail::factorize_sg(factors_idx_global.at(counter), kernel_data.used_sg_size);
        IdxGlobal factor_wi = factors_idx_global.at(counter) / factor_sg;
        Idx tmp;
        if (counter < kernels.size() - 1) {
          kernel_data.local_mem_required = desc.num_scalars_in_local_mem<detail::layout::BATCH_INTERLEAVED>(
              detail::level::SUBGROUP, static_cast<std::size_t>(factors_idx_global.at(counter)),
              kernel_data.used_sg_size, {static_cast<Idx>(factor_sg), static_cast<Idx>(factor_wi)}, tmp);
        } else {
          kernel_data.local_mem_required = desc.num_scalars_in_local_mem<detail::layout::PACKED>(
              detail::level::SUBGROUP, static_cast<std::size_t>(factors_idx_global.at(counter)),
              kernel_data.used_sg_size, {static_cast<Idx>(factor_sg), static_cast<Idx>(factor_wi)}, tmp);
        }
      }
      counter++;
    }
    desc.queue.copy(host_memory.data(), device_twiddles, static_cast<std::size_t>(mem_required_for_twiddles)).wait();
    return device_twiddles;
  }
};

template <typename Scalar, domain Domain>
template <typename Dummy>
struct committed_descriptor<Scalar, Domain>::set_spec_constants_struct::inner<detail::level::GLOBAL, Dummy> {
  static void execute(committed_descriptor& /*desc*/, sycl::kernel_bundle<sycl::bundle_state::input>& in_bundle,
                      std::size_t length, const std::vector<Idx>& factors, detail::level level, Idx factor_num,
                      Idx num_factors) {
    Idx length_idx = static_cast<Idx>(length);
    in_bundle.template set_specialization_constant<detail::GlobalSubImplSpecConst>(level);
    in_bundle.template set_specialization_constant<detail::GlobalSpecConstNumFactors>(num_factors);
    in_bundle.template set_specialization_constant<detail::GlobalSpecConstLevelNum>(factor_num);
    if (level == detail::level::WORKITEM || level == detail::level::WORKGROUP) {
      in_bundle.template set_specialization_constant<detail::SpecConstFftSize>(length_idx);
    } else if (level == detail::level::SUBGROUP) {
      in_bundle.template set_specialization_constant<detail::SubgroupFactorWISpecConst>(factors[1]);
      in_bundle.template set_specialization_constant<detail::SubgroupFactorSGSpecConst>(factors[0]);
    }
  }
};

template <typename Scalar, domain Domain>
template <detail::layout LayoutIn, typename Dummy>
struct committed_descriptor<Scalar, Domain>::num_scalars_in_local_mem_struct::inner<detail::level::GLOBAL, LayoutIn,
                                                                                    Dummy> {
  static std::size_t execute(committed_descriptor& /*desc*/, std::size_t /*length*/, Idx /*used_sg_size*/,
                             const std::vector<Idx>& /*factors*/, Idx& /*num_sgs_per_wg*/) {
    // No work required as all work done in calculate_twiddles;
    return 0;
  }
};

template <typename Scalar, domain Domain>
template <direction Dir, detail::layout LayoutIn, detail::layout LayoutOut, Idx SubgroupSize, typename TIn,
          typename TOut>
template <typename Dummy>
struct committed_descriptor<Scalar, Domain>::run_kernel_struct<Dir, LayoutIn, LayoutOut, SubgroupSize, TIn,
                                                               TOut>::inner<detail::level::GLOBAL, Dummy> {
  static sycl::event execute(committed_descriptor& desc, const TIn& in, TOut& out, const TIn& in_imag, TOut& out_imag,
                             const std::vector<sycl::event>& dependencies, IdxGlobal n_transforms,
                             IdxGlobal input_offset, IdxGlobal output_offset, Scalar scale_factor,
<<<<<<< HEAD
                             std::vector<kernel_data_struct>& kernel_data) {
    auto& dimension0 = desc.dimensions.at(0);
    complex_storage storage = desc.params.complex_storage;
    IdxGlobal vec_size = storage == complex_storage::INTERLEAVED_COMPLEX ? 2 : 1;
    const Scalar* twiddles_ptr = static_cast<const Scalar*>(kernel_data.at(0).twiddles_forward.get());
    const IdxGlobal* factors_and_scan = static_cast<const IdxGlobal*>(dimension0.factors_and_scan.get());
    std::size_t num_batches = desc.params.number_of_transforms;
    std::size_t max_batches_in_l2 = static_cast<std::size_t>(dimension0.num_batches_in_l2);
    std::size_t imag_offset = dimension0.length * max_batches_in_l2;
    IdxGlobal initial_impl_twiddle_offset = 0;
    Idx num_factors = dimension0.num_factors;
=======
                             dimension_struct& dimension_data) {
    (void)in_imag;
    (void)out_imag;
    const auto& kernels = dimension_data.kernels;
    const Scalar* twiddles_ptr = static_cast<const Scalar*>(kernels.at(0).twiddles_forward.get());
    const IdxGlobal* factors_and_scan = static_cast<const IdxGlobal*>(dimension_data.factors_and_scan.get());
    std::size_t num_batches = desc.params.number_of_transforms;
    std::size_t max_batches_in_l2 = static_cast<std::size_t>(dimension_data.num_batches_in_l2);
    IdxGlobal initial_impl_twiddle_offset = 0;
    Idx num_factors = dimension_data.num_factors;
>>>>>>> e4251e8e
    IdxGlobal committed_size = static_cast<IdxGlobal>(desc.params.lengths[0]);
    Idx num_transposes = num_factors - 1;
    std::vector<sycl::event> l2_events;
    sycl::event event = desc.queue.submit([&](sycl::handler& cgh) {
      cgh.depends_on(dependencies);
      cgh.host_task([&]() {});
    });
    for (std::size_t i = 0; i < static_cast<std::size_t>(num_factors - 1); i++) {
<<<<<<< HEAD
      initial_impl_twiddle_offset += 2 * dimension0.kernels.at(i).batch_size *
                                     static_cast<IdxGlobal>(dimension0.kernels.at(i).length);
=======
      initial_impl_twiddle_offset += 2 * kernels.at(i).batch_size * static_cast<IdxGlobal>(kernels.at(i).length);
>>>>>>> e4251e8e
    }
    for (std::size_t i = 0; i < num_batches; i += max_batches_in_l2) {
      IdxGlobal intermediate_twiddles_offset = 0;
      IdxGlobal impl_twiddle_offset = initial_impl_twiddle_offset;
      auto& kernel0 = dimension0.kernels.at(0);
      l2_events = detail::compute_level<Scalar, Domain, Dir, detail::layout::BATCH_INTERLEAVED,
                                        detail::layout::BATCH_INTERLEAVED, SubgroupSize>(
<<<<<<< HEAD
          kernel0, in, desc.scratch_ptr_1.get(), in_imag, desc.scratch_ptr_1.get() + imag_offset, twiddles_ptr, factors_and_scan,
          scale_factor, intermediate_twiddles_offset, impl_twiddle_offset,
          vec_size * static_cast<IdxGlobal>(i) * committed_size + input_offset, committed_size,
          static_cast<Idx>(max_batches_in_l2), static_cast<IdxGlobal>(num_batches), static_cast<IdxGlobal>(i), 0,
          dimension0.num_factors, storage, {event}, desc.queue);std::vector<Scalar> tmp(desc.params.number_of_transforms * dimension0.length * 2);
#ifdef PORTFFT_LOG_DUMPS
      desc.queue.copy(desc.scratch_ptr_1.get(), tmp.data(), tmp.size(), l2_events).wait();
      std::cout << std::endl;
      std::cout << "after factor 0: ";
      for(Scalar val : tmp){
        std::cout << val << ", ";
      }
      std::cout << std::endl;
      std::cout << std::endl;
#endif
      intermediate_twiddles_offset += 2 * kernel0.batch_size *
                                      static_cast<IdxGlobal>(kernel0.length);
      impl_twiddle_offset += detail::increment_twiddle_offset(
          kernel0.level, static_cast<Idx>(kernel0.length));
      for (std::size_t factor_num = 1; factor_num < static_cast<std::size_t>(dimension0.num_factors);
           factor_num++) {
        auto& current_kernel = dimension0.kernels.at(factor_num);
        if (static_cast<Idx>(factor_num) == dimension0.num_factors - 1) {
          l2_events =
              detail::compute_level<Scalar, Domain, Dir, detail::layout::PACKED, detail::layout::PACKED, SubgroupSize>(
                  current_kernel, desc.scratch_ptr_1.get(), desc.scratch_ptr_1.get(), desc.scratch_ptr_1.get() + imag_offset,
                  desc.scratch_ptr_1.get() + imag_offset, twiddles_ptr, factors_and_scan, scale_factor, intermediate_twiddles_offset,
                  impl_twiddle_offset, 0, committed_size, static_cast<Idx>(max_batches_in_l2),
                  static_cast<IdxGlobal>(num_batches), static_cast<IdxGlobal>(i), static_cast<Idx>(factor_num),
                  dimension0.num_factors, storage, l2_events, desc.queue);
        } else {
          l2_events = detail::compute_level<Scalar, Domain, Dir, detail::layout::BATCH_INTERLEAVED,
                                            detail::layout::BATCH_INTERLEAVED, SubgroupSize>(
              current_kernel, desc.scratch_ptr_1.get(), desc.scratch_ptr_1.get(), desc.scratch_ptr_1.get() + imag_offset,
              desc.scratch_ptr_1.get() + imag_offset, twiddles_ptr, factors_and_scan, scale_factor, intermediate_twiddles_offset,
              impl_twiddle_offset, 0, committed_size, static_cast<Idx>(max_batches_in_l2),
              static_cast<IdxGlobal>(num_batches), static_cast<IdxGlobal>(i), static_cast<Idx>(factor_num),
              dimension0.num_factors, storage, l2_events, desc.queue);
          intermediate_twiddles_offset += 2 * current_kernel.batch_size *
                                          static_cast<IdxGlobal>(current_kernel.length);
          impl_twiddle_offset +=
              detail::increment_twiddle_offset(current_kernel.level,
                                               static_cast<Idx>(current_kernel.length));
        }
#ifdef PORTFFT_LOG_DUMPS
        desc.queue.copy(desc.scratch_ptr_1.get(), tmp.data(), tmp.size(), l2_events).wait();
        std::cout << std::endl;
        std::cout << "after factor " << factor_num << ": ";
        for(Scalar val : tmp){
          std::cout << val << ", ";
=======
          kernels.at(0), in, desc.scratch_ptr_1.get(), twiddles_ptr, factors_and_scan, scale_factor,
          intermediate_twiddles_offset, impl_twiddle_offset,
          2 * static_cast<IdxGlobal>(i) * committed_size + input_offset, committed_size,
          static_cast<Idx>(max_batches_in_l2), static_cast<IdxGlobal>(num_batches), static_cast<IdxGlobal>(i), 0,
          dimension_data.num_factors, {event}, desc.queue);
      intermediate_twiddles_offset += 2 * kernels.at(0).batch_size * static_cast<IdxGlobal>(kernels.at(0).length);
      impl_twiddle_offset +=
          detail::increment_twiddle_offset(kernels.at(0).level, static_cast<Idx>(kernels.at(0).length));
      for (std::size_t factor_num = 1; factor_num < static_cast<std::size_t>(dimension_data.num_factors);
           factor_num++) {
        if (static_cast<Idx>(factor_num) == dimension_data.num_factors - 1) {
          l2_events =
              detail::compute_level<Scalar, Domain, Dir, detail::layout::PACKED, detail::layout::PACKED, SubgroupSize>(
                  kernels.at(factor_num), static_cast<const Scalar*>(desc.scratch_ptr_1.get()),
                  desc.scratch_ptr_1.get(), twiddles_ptr, factors_and_scan, scale_factor, intermediate_twiddles_offset,
                  impl_twiddle_offset, 0, committed_size, static_cast<Idx>(max_batches_in_l2),
                  static_cast<IdxGlobal>(num_batches), static_cast<IdxGlobal>(i), static_cast<Idx>(factor_num),
                  dimension_data.num_factors, l2_events, desc.queue);
        } else {
          l2_events = detail::compute_level<Scalar, Domain, Dir, detail::layout::BATCH_INTERLEAVED,
                                            detail::layout::BATCH_INTERLEAVED, SubgroupSize>(
              kernels.at(factor_num), static_cast<const Scalar*>(desc.scratch_ptr_1.get()), desc.scratch_ptr_1.get(),
              twiddles_ptr, factors_and_scan, scale_factor, intermediate_twiddles_offset, impl_twiddle_offset, 0,
              committed_size, static_cast<Idx>(max_batches_in_l2), static_cast<IdxGlobal>(num_batches),
              static_cast<IdxGlobal>(i), static_cast<Idx>(factor_num), dimension_data.num_factors, l2_events,
              desc.queue);
          intermediate_twiddles_offset +=
              2 * kernels.at(factor_num).batch_size * static_cast<IdxGlobal>(kernels.at(factor_num).length);
          impl_twiddle_offset += detail::increment_twiddle_offset(kernels.at(factor_num).level,
                                                                  static_cast<Idx>(kernels.at(factor_num).length));
>>>>>>> e4251e8e
        }
        std::cout << std::endl;
        std::cout << std::endl;
#endif
      }
      event = desc.queue.submit([&](sycl::handler& cgh) {
        cgh.depends_on(l2_events);
        cgh.host_task([&]() {});
      });
      event.wait();
      for (Idx num_transpose = num_transposes - 1; num_transpose > 0; num_transpose--) {
        event = detail::transpose_level<Scalar, Domain>(
<<<<<<< HEAD
            dimension0.kernels.at(static_cast<std::size_t>(num_transpose) +
                                             static_cast<std::size_t>(num_factors)),
            desc.scratch_ptr_1.get(), desc.scratch_ptr_2.get(), factors_and_scan,
            committed_size, static_cast<Idx>(max_batches_in_l2), n_transforms, static_cast<IdxGlobal>(i),
            num_factors, 0, desc.queue, {event}, storage);
=======
            kernels.at(static_cast<std::size_t>(num_transpose) + static_cast<std::size_t>(num_factors)),
            static_cast<const Scalar*>(desc.scratch_ptr_1.get()), desc.scratch_ptr_2.get(), factors_and_scan,
            committed_size, static_cast<Idx>(max_batches_in_l2), n_transforms, static_cast<IdxGlobal>(i), num_transpose,
            num_factors, 0, desc.queue, desc.scratch_ptr_1, desc.scratch_ptr_2, {event});
>>>>>>> e4251e8e
        event.wait();
        if(storage == complex_storage::SPLIT_COMPLEX){
          event = detail::transpose_level<Scalar, Domain>(
              dimension0.kernels.at(static_cast<std::size_t>(num_transpose) +
                                              static_cast<std::size_t>(num_factors)),
              desc.scratch_ptr_1.get() + imag_offset, desc.scratch_ptr_2.get() + imag_offset, factors_and_scan,
              committed_size, static_cast<Idx>(max_batches_in_l2), n_transforms, static_cast<IdxGlobal>(i),
              num_factors, 0, desc.queue, {event}, storage);
          event.wait();
        }
        desc.scratch_ptr_1.swap(desc.scratch_ptr_2);
      }
      event = detail::transpose_level<Scalar, Domain>(
<<<<<<< HEAD
          dimension0.kernels.at(static_cast<std::size_t>(num_factors)),
          desc.scratch_ptr_1.get(), out, factors_and_scan, committed_size,
          static_cast<Idx>(max_batches_in_l2), n_transforms, static_cast<IdxGlobal>(i), num_factors,
          vec_size * static_cast<IdxGlobal>(i) * committed_size + output_offset, desc.queue, 
          {event}, storage);
      if(storage == complex_storage::SPLIT_COMPLEX){
        event.wait();
        event = detail::transpose_level<Scalar, Domain>(
            dimension0.kernels.at(static_cast<std::size_t>(num_factors)),
            desc.scratch_ptr_1.get() + imag_offset, out_imag, factors_and_scan, committed_size,
            static_cast<Idx>(max_batches_in_l2), n_transforms, static_cast<IdxGlobal>(i), num_factors,
            vec_size * static_cast<IdxGlobal>(i) * committed_size + output_offset, desc.queue,
            {event}, storage);
      }
=======
          kernels.at(static_cast<std::size_t>(num_factors)), static_cast<const Scalar*>(desc.scratch_ptr_1.get()), out,
          factors_and_scan, committed_size, static_cast<Idx>(max_batches_in_l2), n_transforms,
          static_cast<IdxGlobal>(i), 0, num_factors, 2 * static_cast<IdxGlobal>(i) * committed_size + output_offset,
          desc.queue, desc.scratch_ptr_1, desc.scratch_ptr_2, {event});
>>>>>>> e4251e8e
    }
    return event;
  }
};

}  // namespace portfft

#endif<|MERGE_RESOLUTION|>--- conflicted
+++ resolved
@@ -283,30 +283,18 @@
   static sycl::event execute(committed_descriptor& desc, const TIn& in, TOut& out, const TIn& in_imag, TOut& out_imag,
                              const std::vector<sycl::event>& dependencies, IdxGlobal n_transforms,
                              IdxGlobal input_offset, IdxGlobal output_offset, Scalar scale_factor,
-<<<<<<< HEAD
-                             std::vector<kernel_data_struct>& kernel_data) {
+                             dimension_struct& dimension_data) {
     auto& dimension0 = desc.dimensions.at(0);
     complex_storage storage = desc.params.complex_storage;
     IdxGlobal vec_size = storage == complex_storage::INTERLEAVED_COMPLEX ? 2 : 1;
-    const Scalar* twiddles_ptr = static_cast<const Scalar*>(kernel_data.at(0).twiddles_forward.get());
+    const auto& kernels = dimension_data.kernels;
+    const Scalar* twiddles_ptr = static_cast<const Scalar*>(kernels.at(0).twiddles_forward.get());
     const IdxGlobal* factors_and_scan = static_cast<const IdxGlobal*>(dimension0.factors_and_scan.get());
     std::size_t num_batches = desc.params.number_of_transforms;
     std::size_t max_batches_in_l2 = static_cast<std::size_t>(dimension0.num_batches_in_l2);
     std::size_t imag_offset = dimension0.length * max_batches_in_l2;
     IdxGlobal initial_impl_twiddle_offset = 0;
     Idx num_factors = dimension0.num_factors;
-=======
-                             dimension_struct& dimension_data) {
-    (void)in_imag;
-    (void)out_imag;
-    const auto& kernels = dimension_data.kernels;
-    const Scalar* twiddles_ptr = static_cast<const Scalar*>(kernels.at(0).twiddles_forward.get());
-    const IdxGlobal* factors_and_scan = static_cast<const IdxGlobal*>(dimension_data.factors_and_scan.get());
-    std::size_t num_batches = desc.params.number_of_transforms;
-    std::size_t max_batches_in_l2 = static_cast<std::size_t>(dimension_data.num_batches_in_l2);
-    IdxGlobal initial_impl_twiddle_offset = 0;
-    Idx num_factors = dimension_data.num_factors;
->>>>>>> e4251e8e
     IdxGlobal committed_size = static_cast<IdxGlobal>(desc.params.lengths[0]);
     Idx num_transposes = num_factors - 1;
     std::vector<sycl::event> l2_events;
@@ -315,20 +303,14 @@
       cgh.host_task([&]() {});
     });
     for (std::size_t i = 0; i < static_cast<std::size_t>(num_factors - 1); i++) {
-<<<<<<< HEAD
-      initial_impl_twiddle_offset += 2 * dimension0.kernels.at(i).batch_size *
-                                     static_cast<IdxGlobal>(dimension0.kernels.at(i).length);
-=======
       initial_impl_twiddle_offset += 2 * kernels.at(i).batch_size * static_cast<IdxGlobal>(kernels.at(i).length);
->>>>>>> e4251e8e
     }
     for (std::size_t i = 0; i < num_batches; i += max_batches_in_l2) {
       IdxGlobal intermediate_twiddles_offset = 0;
       IdxGlobal impl_twiddle_offset = initial_impl_twiddle_offset;
-      auto& kernel0 = dimension0.kernels.at(0);
+      auto& kernel0 = kernels.at(0);
       l2_events = detail::compute_level<Scalar, Domain, Dir, detail::layout::BATCH_INTERLEAVED,
                                         detail::layout::BATCH_INTERLEAVED, SubgroupSize>(
-<<<<<<< HEAD
           kernel0, in, desc.scratch_ptr_1.get(), in_imag, desc.scratch_ptr_1.get() + imag_offset, twiddles_ptr, factors_and_scan,
           scale_factor, intermediate_twiddles_offset, impl_twiddle_offset,
           vec_size * static_cast<IdxGlobal>(i) * committed_size + input_offset, committed_size,
@@ -350,7 +332,7 @@
           kernel0.level, static_cast<Idx>(kernel0.length));
       for (std::size_t factor_num = 1; factor_num < static_cast<std::size_t>(dimension0.num_factors);
            factor_num++) {
-        auto& current_kernel = dimension0.kernels.at(factor_num);
+        auto& current_kernel = kernels.at(factor_num);
         if (static_cast<Idx>(factor_num) == dimension0.num_factors - 1) {
           l2_events =
               detail::compute_level<Scalar, Domain, Dir, detail::layout::PACKED, detail::layout::PACKED, SubgroupSize>(
@@ -379,38 +361,6 @@
         std::cout << "after factor " << factor_num << ": ";
         for(Scalar val : tmp){
           std::cout << val << ", ";
-=======
-          kernels.at(0), in, desc.scratch_ptr_1.get(), twiddles_ptr, factors_and_scan, scale_factor,
-          intermediate_twiddles_offset, impl_twiddle_offset,
-          2 * static_cast<IdxGlobal>(i) * committed_size + input_offset, committed_size,
-          static_cast<Idx>(max_batches_in_l2), static_cast<IdxGlobal>(num_batches), static_cast<IdxGlobal>(i), 0,
-          dimension_data.num_factors, {event}, desc.queue);
-      intermediate_twiddles_offset += 2 * kernels.at(0).batch_size * static_cast<IdxGlobal>(kernels.at(0).length);
-      impl_twiddle_offset +=
-          detail::increment_twiddle_offset(kernels.at(0).level, static_cast<Idx>(kernels.at(0).length));
-      for (std::size_t factor_num = 1; factor_num < static_cast<std::size_t>(dimension_data.num_factors);
-           factor_num++) {
-        if (static_cast<Idx>(factor_num) == dimension_data.num_factors - 1) {
-          l2_events =
-              detail::compute_level<Scalar, Domain, Dir, detail::layout::PACKED, detail::layout::PACKED, SubgroupSize>(
-                  kernels.at(factor_num), static_cast<const Scalar*>(desc.scratch_ptr_1.get()),
-                  desc.scratch_ptr_1.get(), twiddles_ptr, factors_and_scan, scale_factor, intermediate_twiddles_offset,
-                  impl_twiddle_offset, 0, committed_size, static_cast<Idx>(max_batches_in_l2),
-                  static_cast<IdxGlobal>(num_batches), static_cast<IdxGlobal>(i), static_cast<Idx>(factor_num),
-                  dimension_data.num_factors, l2_events, desc.queue);
-        } else {
-          l2_events = detail::compute_level<Scalar, Domain, Dir, detail::layout::BATCH_INTERLEAVED,
-                                            detail::layout::BATCH_INTERLEAVED, SubgroupSize>(
-              kernels.at(factor_num), static_cast<const Scalar*>(desc.scratch_ptr_1.get()), desc.scratch_ptr_1.get(),
-              twiddles_ptr, factors_and_scan, scale_factor, intermediate_twiddles_offset, impl_twiddle_offset, 0,
-              committed_size, static_cast<Idx>(max_batches_in_l2), static_cast<IdxGlobal>(num_batches),
-              static_cast<IdxGlobal>(i), static_cast<Idx>(factor_num), dimension_data.num_factors, l2_events,
-              desc.queue);
-          intermediate_twiddles_offset +=
-              2 * kernels.at(factor_num).batch_size * static_cast<IdxGlobal>(kernels.at(factor_num).length);
-          impl_twiddle_offset += detail::increment_twiddle_offset(kernels.at(factor_num).level,
-                                                                  static_cast<Idx>(kernels.at(factor_num).length));
->>>>>>> e4251e8e
         }
         std::cout << std::endl;
         std::cout << std::endl;
@@ -423,22 +373,15 @@
       event.wait();
       for (Idx num_transpose = num_transposes - 1; num_transpose > 0; num_transpose--) {
         event = detail::transpose_level<Scalar, Domain>(
-<<<<<<< HEAD
-            dimension0.kernels.at(static_cast<std::size_t>(num_transpose) +
+            kernels.at(static_cast<std::size_t>(num_transpose) +
                                              static_cast<std::size_t>(num_factors)),
             desc.scratch_ptr_1.get(), desc.scratch_ptr_2.get(), factors_and_scan,
             committed_size, static_cast<Idx>(max_batches_in_l2), n_transforms, static_cast<IdxGlobal>(i),
             num_factors, 0, desc.queue, {event}, storage);
-=======
-            kernels.at(static_cast<std::size_t>(num_transpose) + static_cast<std::size_t>(num_factors)),
-            static_cast<const Scalar*>(desc.scratch_ptr_1.get()), desc.scratch_ptr_2.get(), factors_and_scan,
-            committed_size, static_cast<Idx>(max_batches_in_l2), n_transforms, static_cast<IdxGlobal>(i), num_transpose,
-            num_factors, 0, desc.queue, desc.scratch_ptr_1, desc.scratch_ptr_2, {event});
->>>>>>> e4251e8e
         event.wait();
         if(storage == complex_storage::SPLIT_COMPLEX){
           event = detail::transpose_level<Scalar, Domain>(
-              dimension0.kernels.at(static_cast<std::size_t>(num_transpose) +
+              kernels.at(static_cast<std::size_t>(num_transpose) +
                                               static_cast<std::size_t>(num_factors)),
               desc.scratch_ptr_1.get() + imag_offset, desc.scratch_ptr_2.get() + imag_offset, factors_and_scan,
               committed_size, static_cast<Idx>(max_batches_in_l2), n_transforms, static_cast<IdxGlobal>(i),
@@ -448,8 +391,7 @@
         desc.scratch_ptr_1.swap(desc.scratch_ptr_2);
       }
       event = detail::transpose_level<Scalar, Domain>(
-<<<<<<< HEAD
-          dimension0.kernels.at(static_cast<std::size_t>(num_factors)),
+          kernels.at(static_cast<std::size_t>(num_factors)),
           desc.scratch_ptr_1.get(), out, factors_and_scan, committed_size,
           static_cast<Idx>(max_batches_in_l2), n_transforms, static_cast<IdxGlobal>(i), num_factors,
           vec_size * static_cast<IdxGlobal>(i) * committed_size + output_offset, desc.queue, 
@@ -457,18 +399,12 @@
       if(storage == complex_storage::SPLIT_COMPLEX){
         event.wait();
         event = detail::transpose_level<Scalar, Domain>(
-            dimension0.kernels.at(static_cast<std::size_t>(num_factors)),
+            kernels.at(static_cast<std::size_t>(num_factors)),
             desc.scratch_ptr_1.get() + imag_offset, out_imag, factors_and_scan, committed_size,
             static_cast<Idx>(max_batches_in_l2), n_transforms, static_cast<IdxGlobal>(i), num_factors,
             vec_size * static_cast<IdxGlobal>(i) * committed_size + output_offset, desc.queue,
             {event}, storage);
       }
-=======
-          kernels.at(static_cast<std::size_t>(num_factors)), static_cast<const Scalar*>(desc.scratch_ptr_1.get()), out,
-          factors_and_scan, committed_size, static_cast<Idx>(max_batches_in_l2), n_transforms,
-          static_cast<IdxGlobal>(i), 0, num_factors, 2 * static_cast<IdxGlobal>(i) * committed_size + output_offset,
-          desc.queue, desc.scratch_ptr_1, desc.scratch_ptr_2, {event});
->>>>>>> e4251e8e
     }
     return event;
   }
