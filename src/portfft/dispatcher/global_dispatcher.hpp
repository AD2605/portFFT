/***************************************************************************
 *
 *  Copyright (C) Codeplay Software Ltd.
 *
 *  Licensed under the Apache License, Version 2.0 (the "License");
 *  you may not use this file except in compliance with the License.
 *  You may obtain a copy of the License at
 *
 *      http://www.apache.org/licenses/LICENSE-2.0
 *
 *  Unless required by applicable law or agreed to in writing, software
 *  distributed under the License is distributed on an "AS IS" BASIS,
 *  WITHOUT WARRANTIES OR CONDITIONS OF ANY KIND, either express or implied.
 *  See the License for the specific language governing permissions and
 *  limitations under the License.
 *
 *  Codeplay's portFFT
 *
 **************************************************************************/

#ifndef PORTFFT_DISPATCHER_GLOBAL_DISPATCHER_HPP
#define PORTFFT_DISPATCHER_GLOBAL_DISPATCHER_HPP

#include <sycl/sycl.hpp>

#include <cstring>

#include "portfft/common/global.hpp"
#include "portfft/common/subgroup.hpp"
#include "portfft/defines.hpp"
#include "portfft/enums.hpp"
#include "portfft/specialization_constant.hpp"

namespace portfft {
namespace detail {

/**
 * Helper function to obtain the global and local range for kernel corresponding to the factor
 * @param fft_size length of the factor
 * @param num_batches number of corresposing batches
 * @param level The implementation for the factor
 * @param n_compute_units compute_units available
 * @param subgroup_size Subgroup size chosen
 * @return std::pair containing global and local range
 */
inline std::pair<IdxGlobal, IdxGlobal> get_launch_params(IdxGlobal fft_size, IdxGlobal num_batches, detail::level level,
                                                         Idx n_compute_units, Idx subgroup_size) {
  IdxGlobal n_available_sgs = 8 * n_compute_units * 64;
  IdxGlobal wg_size = static_cast<IdxGlobal>(PORTFFT_SGS_IN_WG * subgroup_size);
  if (level == detail::level::WORKITEM) {
    IdxGlobal n_ffts_per_wg = static_cast<IdxGlobal>(PORTFFT_SGS_IN_WG * subgroup_size);
    IdxGlobal n_wgs_required = divide_ceil(num_batches, n_ffts_per_wg);
    return std::make_pair(std::min(n_wgs_required * wg_size, n_available_sgs), wg_size);
  }
  if (level == detail::level::SUBGROUP) {
    IdxGlobal n_ffts_per_sg = static_cast<IdxGlobal>(subgroup_size) / detail::factorize_sg(fft_size, subgroup_size);
    IdxGlobal n_ffts_per_wg = n_ffts_per_sg * PORTFFT_SGS_IN_WG * subgroup_size;
    IdxGlobal n_wgs_required = divide_ceil(num_batches, n_ffts_per_wg);
    return std::make_pair(std::min(n_wgs_required * wg_size, n_available_sgs), wg_size);
  }
  if (level == detail::level::WORKGROUP) {
    return std::make_pair(std::min(num_batches * wg_size, n_available_sgs), wg_size);
  }
  throw internal_error("illegal level encountered");
}

/**
 * Transposes A into B, for complex inputs only
 * @param a Input pointer a
 * @param b Input pointer b
 * @param lda leading dimension A
 * @param ldb leading Dimension B
 * @param num_elements Total number of complex values in the matrix
 */
template <typename T>
void complex_transpose(const T* a, T* b, IdxGlobal lda, IdxGlobal ldb, IdxGlobal num_elements) {
  for (IdxGlobal i = 0; i < num_elements; i++) {
    IdxGlobal j = i / ldb;
    IdxGlobal k = i % ldb;
    b[2 * i] = a[2 * k * lda + 2 * j];
    b[2 * i + 1] = a[2 * k * lda + 2 * j + 1];
  }
}

/**
 * Helper function to determine the increment of twiddle pointer between factors
 * @param level Corresponding implementation for the previous factor
 * @param factor_size length of the factor
 * @return value to increment the pointer by
 */
inline IdxGlobal increment_twiddle_offset(detail::level level, Idx factor_size) {
  if (level == detail::level::SUBGROUP) {
    return 2 * factor_size;
  }
  if (level == detail::level::WORKGROUP) {
    Idx n = detail::factorize(factor_size);
    Idx m = factor_size / n;
    return 2 * (factor_size + m + n);
  }
  return 0;
}

}  // namespace detail

template <typename Scalar, domain Domain>
template <typename Dummy>
struct committed_descriptor<Scalar, Domain>::calculate_twiddles_struct::inner<detail::level::GLOBAL, Dummy> {
  static Scalar* execute(committed_descriptor& desc, dimension_struct& dimension_data) {
    auto& kernels = dimension_data.kernels;
    std::vector<IdxGlobal> factors_idx_global;
    // Get factor sizes per level;
    for (const auto& kernel_data : kernels) {
      factors_idx_global.push_back(static_cast<IdxGlobal>(
          std::accumulate(kernel_data.factors.begin(), kernel_data.factors.end(), 1, std::multiplies<Idx>())));
    }

    std::vector<IdxGlobal> sub_batches;
    // Get sub batches
    for (std::size_t i = 0; i < factors_idx_global.size() - 1; i++) {
      sub_batches.push_back(std::accumulate(factors_idx_global.begin() + static_cast<long>(i + 1),
                                            factors_idx_global.end(), IdxGlobal(1), std::multiplies<IdxGlobal>()));
    }
    sub_batches.push_back(factors_idx_global.at(factors_idx_global.size() - 2));
    // calculate total memory required for twiddles;
    IdxGlobal mem_required_for_twiddles = 0;
    // First calculate mem required for twiddles between factors;
    for (std::size_t i = 0; i < factors_idx_global.size() - 1; i++) {
      mem_required_for_twiddles += 2 * factors_idx_global.at(i) * sub_batches.at(i);
    }
    // Now calculate mem required for twiddles per implementation
    std::size_t counter = 0;
    for (const auto& kernel_data : kernels) {
      if (kernel_data.level == detail::level::SUBGROUP) {
        mem_required_for_twiddles += 2 * factors_idx_global.at(counter);
      } else if (kernel_data.level == detail::level::WORKGROUP) {
        IdxGlobal factor_1 = detail::factorize(factors_idx_global.at(counter));
        IdxGlobal factor_2 = factors_idx_global.at(counter) / factor_1;
        mem_required_for_twiddles += 2 * (factor_1 * factor_2) + 2 * (factor_1 + factor_2);
      }
      counter++;
    }
    std::vector<Scalar> host_memory(static_cast<std::size_t>(mem_required_for_twiddles));
    std::vector<Scalar> scratch_space(static_cast<std::size_t>(mem_required_for_twiddles));
    Scalar* device_twiddles =
        sycl::malloc_device<Scalar>(static_cast<std::size_t>(mem_required_for_twiddles), desc.queue);

    // Helper Lambda to calculate twiddles
    auto calculate_twiddles = [](IdxGlobal N, IdxGlobal M, IdxGlobal& offset, Scalar* ptr) {
      for (IdxGlobal i = 0; i < N; i++) {
        for (IdxGlobal j = 0; j < M; j++) {
          double theta = -2 * M_PI * static_cast<double>(i * j) / static_cast<double>(N * M);
          ptr[offset++] = static_cast<Scalar>(std::cos(theta));
          ptr[offset++] = static_cast<Scalar>(std::sin(theta));
        }
      }
    };

    IdxGlobal offset = 0;
    // calculate twiddles to be multiplied between factors
    for (std::size_t i = 0; i < factors_idx_global.size() - 1; i++) {
      calculate_twiddles(sub_batches.at(i), factors_idx_global.at(i), offset, host_memory.data());
    }
    // Now calculate per twiddles.
    counter = 0;
    for (const auto& kernel_data : kernels) {
      if (kernel_data.level == detail::level::SUBGROUP) {
        for (Idx i = 0; i < kernel_data.factors.at(0); i++) {
          for (Idx j = 0; j < kernel_data.factors.at(1); j++) {
            double theta = -2 * M_PI * static_cast<double>(i * j) /
                           static_cast<double>(kernel_data.factors.at(0) * kernel_data.factors.at(1));
            auto twiddle =
                std::complex<Scalar>(static_cast<Scalar>(std::cos(theta)), static_cast<Scalar>(std::sin(theta)));
            host_memory[static_cast<std::size_t>(offset + static_cast<IdxGlobal>(j * kernel_data.factors.at(0) + i))] =
                twiddle.real();
            host_memory[static_cast<std::size_t>(
                offset + static_cast<IdxGlobal>((j + kernel_data.factors.at(1)) * kernel_data.factors.at(0) + i))] =
                twiddle.imag();
          }
        }
        offset += 2 * kernel_data.factors.at(0) * kernel_data.factors.at(1);
      } else if (kernel_data.level == detail::level::WORKGROUP) {
        Idx factor_n = kernel_data.factors.at(0) * kernel_data.factors.at(1);
        Idx factor_m = kernel_data.factors.at(2) * kernel_data.factors.at(3);
        calculate_twiddles(static_cast<IdxGlobal>(kernel_data.factors.at(0)),
                           static_cast<IdxGlobal>(kernel_data.factors.at(1)), offset, host_memory.data());
        calculate_twiddles(static_cast<IdxGlobal>(kernel_data.factors.at(2)),
                           static_cast<IdxGlobal>(kernel_data.factors.at(3)), offset, host_memory.data());
        // Calculate wg twiddles and transpose them
        calculate_twiddles(static_cast<IdxGlobal>(factor_n), static_cast<IdxGlobal>(factor_m), offset,
                           host_memory.data());
        for (Idx j = 0; j < factor_n; j++) {
          detail::complex_transpose(host_memory.data() + offset + 2 * j * factor_n, scratch_space.data(), factor_m,
                                    factor_n, factor_n * factor_m);
        }
      }
      counter++;
    }

    // Rearrage the twiddles between factors for optimal access patters in shared memory
    // Also take this opportunity to populate local memory size, and batch size, and launch params and local memory
    // usage Note, global impl only uses store modifiers
    // TODO: there is a heap corruption in workitem's access of loaded modifiers, hence loading from global directly for
    // now.
    counter = 0;
    for (auto& kernel_data : kernels) {
      kernel_data.batch_size = sub_batches.at(counter);
      kernel_data.length = static_cast<std::size_t>(factors_idx_global.at(counter));
      if (kernel_data.level == detail::level::WORKITEM) {
        // See comments in workitem_dispatcher for layout requirments.
        auto [global_range, local_range] =
            detail::get_launch_params(factors_idx_global.at(counter), sub_batches.at(counter), detail::level::WORKITEM,
                                      desc.n_compute_units, kernel_data.used_sg_size);
        kernel_data.global_range = global_range;
        kernel_data.local_range = local_range;
        if (counter < kernels.size() - 1) {
          kernel_data.local_mem_required = static_cast<std::size_t>(1);
        } else {
          kernel_data.local_mem_required = 2 * static_cast<std::size_t>(local_range * factors_idx_global.at(counter));
        }
      } else if (kernel_data.level == detail::level::SUBGROUP) {
        // See comments in subgroup_dispatcher for layout requirements.
        auto [global_range, local_range] =
            detail::get_launch_params(factors_idx_global.at(counter), sub_batches.at(counter), detail::level::SUBGROUP,
                                      desc.n_compute_units, kernel_data.used_sg_size);
        kernel_data.global_range = global_range;
        kernel_data.local_range = local_range;
        IdxGlobal factor_sg = detail::factorize_sg(factors_idx_global.at(counter), kernel_data.used_sg_size);
        IdxGlobal factor_wi = factors_idx_global.at(counter) / factor_sg;
        Idx tmp;
        if (counter < kernels.size() - 1) {
          kernel_data.local_mem_required = desc.num_scalars_in_local_mem<detail::layout::BATCH_INTERLEAVED>(
              detail::level::SUBGROUP, static_cast<std::size_t>(factors_idx_global.at(counter)),
              kernel_data.used_sg_size, {static_cast<Idx>(factor_sg), static_cast<Idx>(factor_wi)}, tmp);
        } else {
          kernel_data.local_mem_required = desc.num_scalars_in_local_mem<detail::layout::PACKED>(
              detail::level::SUBGROUP, static_cast<std::size_t>(factors_idx_global.at(counter)),
              kernel_data.used_sg_size, {static_cast<Idx>(factor_sg), static_cast<Idx>(factor_wi)}, tmp);
        }
      }
      counter++;
    }
    desc.queue.copy(host_memory.data(), device_twiddles, static_cast<std::size_t>(mem_required_for_twiddles)).wait();
    return device_twiddles;
  }
};

template <typename Scalar, domain Domain>
template <typename Dummy>
struct committed_descriptor<Scalar, Domain>::set_spec_constants_struct::inner<detail::level::GLOBAL, Dummy> {
  static void execute(committed_descriptor& /*desc*/, sycl::kernel_bundle<sycl::bundle_state::input>& in_bundle,
                      std::size_t length, const std::vector<Idx>& factors, detail::level level, Idx factor_num,
                      Idx num_factors) {
    Idx length_idx = static_cast<Idx>(length);
    in_bundle.template set_specialization_constant<detail::GlobalSubImplSpecConst>(level);
    in_bundle.template set_specialization_constant<detail::GlobalSpecConstNumFactors>(num_factors);
    in_bundle.template set_specialization_constant<detail::GlobalSpecConstLevelNum>(factor_num);
    if (level == detail::level::WORKITEM || level == detail::level::WORKGROUP) {
      in_bundle.template set_specialization_constant<detail::SpecConstFftSize>(length_idx);
    } else if (level == detail::level::SUBGROUP) {
      in_bundle.template set_specialization_constant<detail::SubgroupFactorWISpecConst>(factors[1]);
      in_bundle.template set_specialization_constant<detail::SubgroupFactorSGSpecConst>(factors[0]);
    }
  }
};

template <typename Scalar, domain Domain>
template <detail::layout LayoutIn, typename Dummy>
struct committed_descriptor<Scalar, Domain>::num_scalars_in_local_mem_struct::inner<detail::level::GLOBAL, LayoutIn,
                                                                                    Dummy> {
  static std::size_t execute(committed_descriptor& /*desc*/, std::size_t /*length*/, Idx /*used_sg_size*/,
                             const std::vector<Idx>& /*factors*/, Idx& /*num_sgs_per_wg*/) {
    // No work required as all work done in calculate_twiddles;
    return 0;
  }
};

template <typename Scalar, domain Domain>
template <direction Dir, detail::layout LayoutIn, detail::layout LayoutOut, Idx SubgroupSize, typename TIn,
          typename TOut>
template <typename Dummy>
struct committed_descriptor<Scalar, Domain>::run_kernel_struct<Dir, LayoutIn, LayoutOut, SubgroupSize, TIn,
                                                               TOut>::inner<detail::level::GLOBAL, Dummy> {
  static sycl::event execute(committed_descriptor& desc, const TIn& in, TOut& out, const TIn& in_imag, TOut& out_imag,
                             const std::vector<sycl::event>& dependencies, IdxGlobal n_transforms,
                             IdxGlobal input_offset, IdxGlobal output_offset, Scalar scale_factor,
                             dimension_struct& dimension_data) {
    (void)in_imag;
    (void)out_imag;
    const auto& kernels = dimension_data.kernels;
    const Scalar* twiddles_ptr = static_cast<const Scalar*>(kernels.at(0).twiddles_forward.get());
    const IdxGlobal* factors_and_scan = static_cast<const IdxGlobal*>(dimension_data.factors_and_scan.get());
    std::size_t num_batches = desc.params.number_of_transforms;
    std::size_t max_batches_in_l2 = static_cast<std::size_t>(dimension_data.num_batches_in_l2);
    IdxGlobal initial_impl_twiddle_offset = 0;
    Idx num_factors = dimension_data.num_factors;
    IdxGlobal committed_size = static_cast<IdxGlobal>(desc.params.lengths[0]);
    Idx num_transposes = num_factors - 1;
    std::vector<sycl::event> current_events;
    std::vector<sycl::event> previous_events;
    current_events.resize(static_cast<std::size_t>(desc.dimensions.at(0).num_batches_in_l2));
    previous_events.resize(static_cast<std::size_t>(desc.dimensions.at(0).num_batches_in_l2));
    current_events[0] = desc.queue.submit([&](sycl::handler& cgh) {
      cgh.depends_on(dependencies);
      cgh.host_task([&]() {});
    });
    for (std::size_t i = 0; i < static_cast<std::size_t>(num_factors - 1); i++) {
      initial_impl_twiddle_offset += 2 * kernels.at(i).batch_size * static_cast<IdxGlobal>(kernels.at(i).length);
    }
    for (std::size_t i = 0; i < num_batches; i += max_batches_in_l2) {
      IdxGlobal intermediate_twiddles_offset = 0;
      IdxGlobal impl_twiddle_offset = initial_impl_twiddle_offset;
<<<<<<< HEAD
      detail::compute_level<Scalar, Domain, Dir, detail::layout::BATCH_INTERLEAVED, detail::layout::BATCH_INTERLEAVED,
                            SubgroupSize>(
          desc.dimensions.at(0).kernels.at(0), in, desc.scratch_ptr_1.get(), twiddles_ptr, factors_and_scan,
          scale_factor, intermediate_twiddles_offset, impl_twiddle_offset,
          2 * static_cast<IdxGlobal>(i) * committed_size + input_offset, committed_size,
          static_cast<Idx>(max_batches_in_l2), static_cast<IdxGlobal>(num_batches), static_cast<IdxGlobal>(i), 0,
          desc.dimensions.at(0).num_factors, current_events, previous_events, desc.queue);
      intermediate_twiddles_offset += 2 * desc.dimensions.at(0).kernels.at(0).batch_size *
                                      static_cast<IdxGlobal>(desc.dimensions.at(0).kernels.at(0).length);
      impl_twiddle_offset += detail::increment_twiddle_offset(
          desc.dimensions.at(0).kernels.at(0).level, static_cast<Idx>(desc.dimensions.at(0).kernels.at(0).length));
      current_events.swap(previous_events);
      for (std::size_t factor_num = 1; factor_num < static_cast<std::size_t>(desc.dimensions.at(0).num_factors);
           factor_num++) {
        if (static_cast<Idx>(factor_num) == desc.dimensions.at(0).num_factors - 1) {
          detail::compute_level<Scalar, Domain, Dir, detail::layout::PACKED, detail::layout::PACKED, SubgroupSize>(
              desc.dimensions.at(0).kernels.at(factor_num), static_cast<const Scalar*>(desc.scratch_ptr_1.get()),
              desc.scratch_ptr_1.get(), twiddles_ptr, factors_and_scan, scale_factor, intermediate_twiddles_offset,
              impl_twiddle_offset, 0, committed_size, static_cast<Idx>(max_batches_in_l2),
              static_cast<IdxGlobal>(num_batches), static_cast<IdxGlobal>(i), static_cast<Idx>(factor_num),
              desc.dimensions.at(0).num_factors, current_events, previous_events, desc.queue);
        } else {
          detail::compute_level<Scalar, Domain, Dir, detail::layout::BATCH_INTERLEAVED,
                                detail::layout::BATCH_INTERLEAVED, SubgroupSize>(
              desc.dimensions.at(0).kernels.at(factor_num), static_cast<const Scalar*>(desc.scratch_ptr_1.get()),
              desc.scratch_ptr_1.get(), twiddles_ptr, factors_and_scan, scale_factor, intermediate_twiddles_offset,
              impl_twiddle_offset, 0, committed_size, static_cast<Idx>(max_batches_in_l2),
              static_cast<IdxGlobal>(num_batches), static_cast<IdxGlobal>(i), static_cast<Idx>(factor_num),
              desc.dimensions.at(0).num_factors, current_events, previous_events, desc.queue);
          intermediate_twiddles_offset += 2 * desc.dimensions.at(0).kernels.at(factor_num).batch_size *
                                          static_cast<IdxGlobal>(desc.dimensions.at(0).kernels.at(factor_num).length);
          impl_twiddle_offset +=
              detail::increment_twiddle_offset(desc.dimensions.at(0).kernels.at(factor_num).level,
                                               static_cast<Idx>(desc.dimensions.at(0).kernels.at(factor_num).length));
          current_events.swap(previous_events);
=======
      l2_events = detail::compute_level<Scalar, Domain, Dir, detail::layout::BATCH_INTERLEAVED,
                                        detail::layout::BATCH_INTERLEAVED, SubgroupSize>(
          kernels.at(0), in, desc.scratch_ptr_1.get(), twiddles_ptr, factors_and_scan, scale_factor,
          intermediate_twiddles_offset, impl_twiddle_offset,
          2 * static_cast<IdxGlobal>(i) * committed_size + input_offset, committed_size,
          static_cast<Idx>(max_batches_in_l2), static_cast<IdxGlobal>(num_batches), static_cast<IdxGlobal>(i), 0,
          dimension_data.num_factors, {event}, desc.queue);
      intermediate_twiddles_offset += 2 * kernels.at(0).batch_size * static_cast<IdxGlobal>(kernels.at(0).length);
      impl_twiddle_offset +=
          detail::increment_twiddle_offset(kernels.at(0).level, static_cast<Idx>(kernels.at(0).length));
      for (std::size_t factor_num = 1; factor_num < static_cast<std::size_t>(dimension_data.num_factors);
           factor_num++) {
        if (static_cast<Idx>(factor_num) == dimension_data.num_factors - 1) {
          l2_events =
              detail::compute_level<Scalar, Domain, Dir, detail::layout::PACKED, detail::layout::PACKED, SubgroupSize>(
                  kernels.at(factor_num), static_cast<const Scalar*>(desc.scratch_ptr_1.get()),
                  desc.scratch_ptr_1.get(), twiddles_ptr, factors_and_scan, scale_factor, intermediate_twiddles_offset,
                  impl_twiddle_offset, 0, committed_size, static_cast<Idx>(max_batches_in_l2),
                  static_cast<IdxGlobal>(num_batches), static_cast<IdxGlobal>(i), static_cast<Idx>(factor_num),
                  dimension_data.num_factors, l2_events, desc.queue);
        } else {
          l2_events = detail::compute_level<Scalar, Domain, Dir, detail::layout::BATCH_INTERLEAVED,
                                            detail::layout::BATCH_INTERLEAVED, SubgroupSize>(
              kernels.at(factor_num), static_cast<const Scalar*>(desc.scratch_ptr_1.get()), desc.scratch_ptr_1.get(),
              twiddles_ptr, factors_and_scan, scale_factor, intermediate_twiddles_offset, impl_twiddle_offset, 0,
              committed_size, static_cast<Idx>(max_batches_in_l2), static_cast<IdxGlobal>(num_batches),
              static_cast<IdxGlobal>(i), static_cast<Idx>(factor_num), dimension_data.num_factors, l2_events,
              desc.queue);
          intermediate_twiddles_offset +=
              2 * kernels.at(factor_num).batch_size * static_cast<IdxGlobal>(kernels.at(factor_num).length);
          impl_twiddle_offset += detail::increment_twiddle_offset(kernels.at(factor_num).level,
                                                                  static_cast<Idx>(kernels.at(factor_num).length));
>>>>>>> 74c8c80e
        }
      }
      current_events[0] = desc.queue.submit([&](sycl::handler& cgh) {
        cgh.depends_on(previous_events);
        cgh.host_task([&]() {});
      });
      for (Idx num_transpose = num_transposes - 1; num_transpose > 0; num_transpose--) {
<<<<<<< HEAD
        current_events[0] = detail::transpose_level<Scalar, Domain>(
            desc.dimensions.at(0).kernels.at(static_cast<std::size_t>(num_transpose) +
                                             static_cast<std::size_t>(num_factors)),
=======
        event = detail::transpose_level<Scalar, Domain>(
            kernels.at(static_cast<std::size_t>(num_transpose) + static_cast<std::size_t>(num_factors)),
>>>>>>> 74c8c80e
            static_cast<const Scalar*>(desc.scratch_ptr_1.get()), desc.scratch_ptr_2.get(), factors_and_scan,
            committed_size, static_cast<Idx>(max_batches_in_l2), n_transforms, static_cast<IdxGlobal>(i), num_transpose,
            num_factors, 0, desc.queue, desc.scratch_ptr_1, desc.scratch_ptr_2, current_events, previous_events);
        current_events[0].wait();
      }
<<<<<<< HEAD
      current_events[0] = detail::transpose_level<Scalar, Domain>(
          desc.dimensions.at(0).kernels.at(static_cast<std::size_t>(num_factors)),
          static_cast<const Scalar*>(desc.scratch_ptr_1.get()), out, factors_and_scan, committed_size,
          static_cast<Idx>(max_batches_in_l2), n_transforms, static_cast<IdxGlobal>(i), 0, num_factors,
          2 * static_cast<IdxGlobal>(i) * committed_size + output_offset, desc.queue, desc.scratch_ptr_1,
          desc.scratch_ptr_2, current_events, previous_events);
=======
      event = detail::transpose_level<Scalar, Domain>(
          kernels.at(static_cast<std::size_t>(num_factors)), static_cast<const Scalar*>(desc.scratch_ptr_1.get()), out,
          factors_and_scan, committed_size, static_cast<Idx>(max_batches_in_l2), n_transforms,
          static_cast<IdxGlobal>(i), 0, num_factors, 2 * static_cast<IdxGlobal>(i) * committed_size + output_offset,
          desc.queue, desc.scratch_ptr_1, desc.scratch_ptr_2, {event});
>>>>>>> 74c8c80e
    }
    return current_events[0];
  }
};

}  // namespace portfft

#endif<|MERGE_RESOLUTION|>--- conflicted
+++ resolved
@@ -297,8 +297,8 @@
     Idx num_transposes = num_factors - 1;
     std::vector<sycl::event> current_events;
     std::vector<sycl::event> previous_events;
-    current_events.resize(static_cast<std::size_t>(desc.dimensions.at(0).num_batches_in_l2));
-    previous_events.resize(static_cast<std::size_t>(desc.dimensions.at(0).num_batches_in_l2));
+    current_events.resize(static_cast<std::size_t>(dimension_data.num_batches_in_l2));
+    previous_events.resize(static_cast<std::size_t>(dimension_data.num_batches_in_l2));
     current_events[0] = desc.queue.submit([&](sycl::handler& cgh) {
       cgh.depends_on(dependencies);
       cgh.host_task([&]() {});
@@ -309,76 +309,41 @@
     for (std::size_t i = 0; i < num_batches; i += max_batches_in_l2) {
       IdxGlobal intermediate_twiddles_offset = 0;
       IdxGlobal impl_twiddle_offset = initial_impl_twiddle_offset;
-<<<<<<< HEAD
       detail::compute_level<Scalar, Domain, Dir, detail::layout::BATCH_INTERLEAVED, detail::layout::BATCH_INTERLEAVED,
                             SubgroupSize>(
-          desc.dimensions.at(0).kernels.at(0), in, desc.scratch_ptr_1.get(), twiddles_ptr, factors_and_scan,
+          kernels.at(0), in, desc.scratch_ptr_1.get(), twiddles_ptr, factors_and_scan,
           scale_factor, intermediate_twiddles_offset, impl_twiddle_offset,
           2 * static_cast<IdxGlobal>(i) * committed_size + input_offset, committed_size,
           static_cast<Idx>(max_batches_in_l2), static_cast<IdxGlobal>(num_batches), static_cast<IdxGlobal>(i), 0,
-          desc.dimensions.at(0).num_factors, current_events, previous_events, desc.queue);
-      intermediate_twiddles_offset += 2 * desc.dimensions.at(0).kernels.at(0).batch_size *
-                                      static_cast<IdxGlobal>(desc.dimensions.at(0).kernels.at(0).length);
+          dimension_data.num_factors, current_events, previous_events, desc.queue);
+      intermediate_twiddles_offset += 2 * kernels.at(0).batch_size *
+                                      static_cast<IdxGlobal>(kernels.at(0).length);
       impl_twiddle_offset += detail::increment_twiddle_offset(
-          desc.dimensions.at(0).kernels.at(0).level, static_cast<Idx>(desc.dimensions.at(0).kernels.at(0).length));
+          kernels.at(0).level, static_cast<Idx>(kernels.at(0).length));
       current_events.swap(previous_events);
-      for (std::size_t factor_num = 1; factor_num < static_cast<std::size_t>(desc.dimensions.at(0).num_factors);
+      for (std::size_t factor_num = 1; factor_num < static_cast<std::size_t>(dimension_data.num_factors);
            factor_num++) {
-        if (static_cast<Idx>(factor_num) == desc.dimensions.at(0).num_factors - 1) {
+        if (static_cast<Idx>(factor_num) == dimension_data.num_factors - 1) {
           detail::compute_level<Scalar, Domain, Dir, detail::layout::PACKED, detail::layout::PACKED, SubgroupSize>(
-              desc.dimensions.at(0).kernels.at(factor_num), static_cast<const Scalar*>(desc.scratch_ptr_1.get()),
+              dimension_data.kernels.at(factor_num), static_cast<const Scalar*>(desc.scratch_ptr_1.get()),
               desc.scratch_ptr_1.get(), twiddles_ptr, factors_and_scan, scale_factor, intermediate_twiddles_offset,
               impl_twiddle_offset, 0, committed_size, static_cast<Idx>(max_batches_in_l2),
               static_cast<IdxGlobal>(num_batches), static_cast<IdxGlobal>(i), static_cast<Idx>(factor_num),
-              desc.dimensions.at(0).num_factors, current_events, previous_events, desc.queue);
+              dimension_data.num_factors, current_events, previous_events, desc.queue);
         } else {
           detail::compute_level<Scalar, Domain, Dir, detail::layout::BATCH_INTERLEAVED,
                                 detail::layout::BATCH_INTERLEAVED, SubgroupSize>(
-              desc.dimensions.at(0).kernels.at(factor_num), static_cast<const Scalar*>(desc.scratch_ptr_1.get()),
+              kernels.at(factor_num), static_cast<const Scalar*>(desc.scratch_ptr_1.get()),
               desc.scratch_ptr_1.get(), twiddles_ptr, factors_and_scan, scale_factor, intermediate_twiddles_offset,
               impl_twiddle_offset, 0, committed_size, static_cast<Idx>(max_batches_in_l2),
               static_cast<IdxGlobal>(num_batches), static_cast<IdxGlobal>(i), static_cast<Idx>(factor_num),
-              desc.dimensions.at(0).num_factors, current_events, previous_events, desc.queue);
-          intermediate_twiddles_offset += 2 * desc.dimensions.at(0).kernels.at(factor_num).batch_size *
-                                          static_cast<IdxGlobal>(desc.dimensions.at(0).kernels.at(factor_num).length);
+              dimension_data.num_factors, current_events, previous_events, desc.queue);
+          intermediate_twiddles_offset += 2 * kernels.at(factor_num).batch_size *
+                                          static_cast<IdxGlobal>(kernels.at(factor_num).length);
           impl_twiddle_offset +=
-              detail::increment_twiddle_offset(desc.dimensions.at(0).kernels.at(factor_num).level,
-                                               static_cast<Idx>(desc.dimensions.at(0).kernels.at(factor_num).length));
+              detail::increment_twiddle_offset(kernels.at(factor_num).level,
+                                               static_cast<Idx>(kernels.at(factor_num).length));
           current_events.swap(previous_events);
-=======
-      l2_events = detail::compute_level<Scalar, Domain, Dir, detail::layout::BATCH_INTERLEAVED,
-                                        detail::layout::BATCH_INTERLEAVED, SubgroupSize>(
-          kernels.at(0), in, desc.scratch_ptr_1.get(), twiddles_ptr, factors_and_scan, scale_factor,
-          intermediate_twiddles_offset, impl_twiddle_offset,
-          2 * static_cast<IdxGlobal>(i) * committed_size + input_offset, committed_size,
-          static_cast<Idx>(max_batches_in_l2), static_cast<IdxGlobal>(num_batches), static_cast<IdxGlobal>(i), 0,
-          dimension_data.num_factors, {event}, desc.queue);
-      intermediate_twiddles_offset += 2 * kernels.at(0).batch_size * static_cast<IdxGlobal>(kernels.at(0).length);
-      impl_twiddle_offset +=
-          detail::increment_twiddle_offset(kernels.at(0).level, static_cast<Idx>(kernels.at(0).length));
-      for (std::size_t factor_num = 1; factor_num < static_cast<std::size_t>(dimension_data.num_factors);
-           factor_num++) {
-        if (static_cast<Idx>(factor_num) == dimension_data.num_factors - 1) {
-          l2_events =
-              detail::compute_level<Scalar, Domain, Dir, detail::layout::PACKED, detail::layout::PACKED, SubgroupSize>(
-                  kernels.at(factor_num), static_cast<const Scalar*>(desc.scratch_ptr_1.get()),
-                  desc.scratch_ptr_1.get(), twiddles_ptr, factors_and_scan, scale_factor, intermediate_twiddles_offset,
-                  impl_twiddle_offset, 0, committed_size, static_cast<Idx>(max_batches_in_l2),
-                  static_cast<IdxGlobal>(num_batches), static_cast<IdxGlobal>(i), static_cast<Idx>(factor_num),
-                  dimension_data.num_factors, l2_events, desc.queue);
-        } else {
-          l2_events = detail::compute_level<Scalar, Domain, Dir, detail::layout::BATCH_INTERLEAVED,
-                                            detail::layout::BATCH_INTERLEAVED, SubgroupSize>(
-              kernels.at(factor_num), static_cast<const Scalar*>(desc.scratch_ptr_1.get()), desc.scratch_ptr_1.get(),
-              twiddles_ptr, factors_and_scan, scale_factor, intermediate_twiddles_offset, impl_twiddle_offset, 0,
-              committed_size, static_cast<Idx>(max_batches_in_l2), static_cast<IdxGlobal>(num_batches),
-              static_cast<IdxGlobal>(i), static_cast<Idx>(factor_num), dimension_data.num_factors, l2_events,
-              desc.queue);
-          intermediate_twiddles_offset +=
-              2 * kernels.at(factor_num).batch_size * static_cast<IdxGlobal>(kernels.at(factor_num).length);
-          impl_twiddle_offset += detail::increment_twiddle_offset(kernels.at(factor_num).level,
-                                                                  static_cast<Idx>(kernels.at(factor_num).length));
->>>>>>> 74c8c80e
         }
       }
       current_events[0] = desc.queue.submit([&](sycl::handler& cgh) {
@@ -386,33 +351,20 @@
         cgh.host_task([&]() {});
       });
       for (Idx num_transpose = num_transposes - 1; num_transpose > 0; num_transpose--) {
-<<<<<<< HEAD
         current_events[0] = detail::transpose_level<Scalar, Domain>(
-            desc.dimensions.at(0).kernels.at(static_cast<std::size_t>(num_transpose) +
+            kernels.at(static_cast<std::size_t>(num_transpose) +
                                              static_cast<std::size_t>(num_factors)),
-=======
-        event = detail::transpose_level<Scalar, Domain>(
-            kernels.at(static_cast<std::size_t>(num_transpose) + static_cast<std::size_t>(num_factors)),
->>>>>>> 74c8c80e
             static_cast<const Scalar*>(desc.scratch_ptr_1.get()), desc.scratch_ptr_2.get(), factors_and_scan,
             committed_size, static_cast<Idx>(max_batches_in_l2), n_transforms, static_cast<IdxGlobal>(i), num_transpose,
             num_factors, 0, desc.queue, desc.scratch_ptr_1, desc.scratch_ptr_2, current_events, previous_events);
         current_events[0].wait();
       }
-<<<<<<< HEAD
       current_events[0] = detail::transpose_level<Scalar, Domain>(
-          desc.dimensions.at(0).kernels.at(static_cast<std::size_t>(num_factors)),
+          kernels.at(static_cast<std::size_t>(num_factors)),
           static_cast<const Scalar*>(desc.scratch_ptr_1.get()), out, factors_and_scan, committed_size,
           static_cast<Idx>(max_batches_in_l2), n_transforms, static_cast<IdxGlobal>(i), 0, num_factors,
           2 * static_cast<IdxGlobal>(i) * committed_size + output_offset, desc.queue, desc.scratch_ptr_1,
           desc.scratch_ptr_2, current_events, previous_events);
-=======
-      event = detail::transpose_level<Scalar, Domain>(
-          kernels.at(static_cast<std::size_t>(num_factors)), static_cast<const Scalar*>(desc.scratch_ptr_1.get()), out,
-          factors_and_scan, committed_size, static_cast<Idx>(max_batches_in_l2), n_transforms,
-          static_cast<IdxGlobal>(i), 0, num_factors, 2 * static_cast<IdxGlobal>(i) * committed_size + output_offset,
-          desc.queue, desc.scratch_ptr_1, desc.scratch_ptr_2, {event});
->>>>>>> 74c8c80e
     }
     return current_events[0];
   }
