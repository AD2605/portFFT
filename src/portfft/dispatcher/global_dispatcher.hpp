--- conflicted
+++ resolved
@@ -258,15 +258,7 @@
       kernel_data.length = static_cast<std::size_t>(factors_idx_global.at(counter));
       if (kernel_data.level == detail::level::WORKITEM) {
         // See comments in workitem_dispatcher for layout requirments.
-<<<<<<< HEAD
-        auto [global_range, local_range] =
-            detail::get_launch_params(factors_idx_global.at(counter), sub_batches.at(counter), detail::level::WORKITEM,
-                                      desc.n_compute_units, kernel_data.used_sg_size);
-        kernel_data.global_range = global_range;
-        kernel_data.local_range = local_range;
-=======
         Idx num_sgs_in_wg = PORTFFT_SGS_IN_WG;
->>>>>>> 0d864e86
         if (counter < kernels.size() - 1) {
           kernel_data.local_mem_required = static_cast<std::size_t>(1);
         } else {
@@ -284,10 +276,6 @@
         // See comments in subgroup_dispatcher for layout requirements.
         IdxGlobal factor_sg = detail::factorize_sg(factors_idx_global.at(counter), kernel_data.used_sg_size);
         IdxGlobal factor_wi = factors_idx_global.at(counter) / factor_sg;
-<<<<<<< HEAD
-        Idx tmp;
-=======
->>>>>>> 0d864e86
         if (counter < kernels.size() - 1) {
           kernel_data.local_mem_required = desc.num_scalars_in_local_mem<detail::layout::BATCH_INTERLEAVED>(
               detail::level::SUBGROUP, static_cast<std::size_t>(factors_idx_global.at(counter)),
@@ -350,11 +338,8 @@
                              const std::vector<sycl::event>& dependencies, IdxGlobal n_transforms,
                              IdxGlobal input_offset, IdxGlobal output_offset, Scalar scale_factor,
                              dimension_struct& dimension_data) {
-<<<<<<< HEAD
 #pragma clang diagnostic push
 #pragma clang diagnostic ignored "-Wc++20-extensions"
-=======
->>>>>>> 0d864e86
     (void)in_imag;
     (void)out_imag;
     const auto& kernels = dimension_data.kernels;
@@ -363,13 +348,8 @@
     std::size_t num_batches = desc.params.number_of_transforms;
     std::size_t max_batches_in_l2 = static_cast<std::size_t>(dimension_data.num_batches_in_l2);
     IdxGlobal initial_impl_twiddle_offset = 0;
-<<<<<<< HEAD
     Idx num_factors = dimension_data.forward_factors;
     IdxGlobal committed_size = static_cast<IdxGlobal>(dimension_data.length);
-=======
-    Idx num_factors = dimension_data.num_factors;
-    IdxGlobal committed_size = static_cast<IdxGlobal>(desc.params.lengths[0]);
->>>>>>> 0d864e86
     Idx num_transposes = num_factors - 1;
     std::vector<sycl::event> current_events;
     std::vector<sycl::event> previous_events;
@@ -386,21 +366,15 @@
     auto run_global = [&]<direction Direction>(const std::vector<kernel_data_struct>& kernels, const std::size_t& i) {
       IdxGlobal intermediate_twiddles_offset = 0;
       IdxGlobal impl_twiddle_offset = initial_impl_twiddle_offset;
-<<<<<<< HEAD
       if (dimension_data.is_prime) {
         impl_twiddle_offset += static_cast<IdxGlobal>(4 * dimension_data.length);
       }
       detail::compute_level<Scalar, Domain, Direction, detail::layout::BATCH_INTERLEAVED,
                             detail::layout::BATCH_INTERLEAVED, SubgroupSize>(
-=======
-      l2_events = detail::compute_level<Scalar, Domain, Dir, detail::layout::BATCH_INTERLEAVED,
-                                        detail::layout::BATCH_INTERLEAVED, SubgroupSize>(
->>>>>>> 0d864e86
           kernels.at(0), in, desc.scratch_ptr_1.get(), twiddles_ptr, factors_and_scan, scale_factor,
           intermediate_twiddles_offset, impl_twiddle_offset,
           2 * static_cast<IdxGlobal>(i) * committed_size + input_offset, committed_size,
           static_cast<Idx>(max_batches_in_l2), static_cast<IdxGlobal>(num_batches), static_cast<IdxGlobal>(i), 0,
-<<<<<<< HEAD
           num_factors, current_events, previous_events, desc.queue);
       intermediate_twiddles_offset += 2 * kernels.at(0).batch_size * static_cast<IdxGlobal>(kernels.at(0).length);
       impl_twiddle_offset +=
@@ -422,38 +396,12 @@
               twiddles_ptr, factors_and_scan, scale_factor, intermediate_twiddles_offset, impl_twiddle_offset, 0,
               committed_size, static_cast<Idx>(max_batches_in_l2), static_cast<IdxGlobal>(num_batches),
               static_cast<IdxGlobal>(i), static_cast<Idx>(factor_num), num_factors, current_events, previous_events,
-=======
-          dimension_data.num_factors, {event}, desc.queue);
-      intermediate_twiddles_offset += 2 * kernels.at(0).batch_size * static_cast<IdxGlobal>(kernels.at(0).length);
-      impl_twiddle_offset +=
-          detail::increment_twiddle_offset(kernels.at(0).level, static_cast<Idx>(kernels.at(0).length));
-      for (std::size_t factor_num = 1; factor_num < static_cast<std::size_t>(dimension_data.num_factors);
-           factor_num++) {
-        if (static_cast<Idx>(factor_num) == dimension_data.num_factors - 1) {
-          l2_events =
-              detail::compute_level<Scalar, Domain, Dir, detail::layout::PACKED, detail::layout::PACKED, SubgroupSize>(
-                  kernels.at(factor_num), static_cast<const Scalar*>(desc.scratch_ptr_1.get()),
-                  desc.scratch_ptr_1.get(), twiddles_ptr, factors_and_scan, scale_factor, intermediate_twiddles_offset,
-                  impl_twiddle_offset, 0, committed_size, static_cast<Idx>(max_batches_in_l2),
-                  static_cast<IdxGlobal>(num_batches), static_cast<IdxGlobal>(i), static_cast<Idx>(factor_num),
-                  dimension_data.num_factors, l2_events, desc.queue);
-        } else {
-          l2_events = detail::compute_level<Scalar, Domain, Dir, detail::layout::BATCH_INTERLEAVED,
-                                            detail::layout::BATCH_INTERLEAVED, SubgroupSize>(
-              kernels.at(factor_num), static_cast<const Scalar*>(desc.scratch_ptr_1.get()), desc.scratch_ptr_1.get(),
-              twiddles_ptr, factors_and_scan, scale_factor, intermediate_twiddles_offset, impl_twiddle_offset, 0,
-              committed_size, static_cast<Idx>(max_batches_in_l2), static_cast<IdxGlobal>(num_batches),
-              static_cast<IdxGlobal>(i), static_cast<Idx>(factor_num), dimension_data.num_factors, l2_events,
->>>>>>> 0d864e86
               desc.queue);
           intermediate_twiddles_offset +=
               2 * kernels.at(factor_num).batch_size * static_cast<IdxGlobal>(kernels.at(factor_num).length);
           impl_twiddle_offset += detail::increment_twiddle_offset(kernels.at(factor_num).level,
                                                                   static_cast<Idx>(kernels.at(factor_num).length));
-<<<<<<< HEAD
           current_events.swap(previous_events);
-=======
->>>>>>> 0d864e86
         }
       }
       current_events[0] = desc.queue.submit([&](sycl::handler& cgh) {
@@ -461,11 +409,7 @@
         cgh.host_task([&]() {});
       });
       for (Idx num_transpose = num_transposes - 1; num_transpose > 0; num_transpose--) {
-<<<<<<< HEAD
         current_events[0] = detail::transpose_level<Scalar, Domain>(
-=======
-        event = detail::transpose_level<Scalar, Domain>(
->>>>>>> 0d864e86
             kernels.at(static_cast<std::size_t>(num_transpose) + static_cast<std::size_t>(num_factors)),
             static_cast<const Scalar*>(desc.scratch_ptr_1.get()), desc.scratch_ptr_2.get(), factors_and_scan,
             committed_size, static_cast<Idx>(max_batches_in_l2), n_transforms, static_cast<IdxGlobal>(i), num_transpose,
@@ -487,14 +431,6 @@
       } else {
         run_global.template operator()<Dir>(kernels, i);
       }
-<<<<<<< HEAD
-=======
-      event = detail::transpose_level<Scalar, Domain>(
-          kernels.at(static_cast<std::size_t>(num_factors)), static_cast<const Scalar*>(desc.scratch_ptr_1.get()), out,
-          factors_and_scan, committed_size, static_cast<Idx>(max_batches_in_l2), n_transforms,
-          static_cast<IdxGlobal>(i), 0, num_factors, 2 * static_cast<IdxGlobal>(i) * committed_size + output_offset,
-          desc.queue, desc.scratch_ptr_1, desc.scratch_ptr_2, {event});
->>>>>>> 0d864e86
     }
     return current_events[0];
 #pragma clang diagnostic pop
