/***************************************************************************
 *
 *  Copyright (C) Codeplay Software Ltd.
 *
 *  Licensed under the Apache License, Version 2.0 (the "License");
 *  you may not use this file except in compliance with the License.
 *  You may obtain a copy of the License at
 *
 *      http://www.apache.org/licenses/LICENSE-2.0
 *
 *  Unless required by applicable law or agreed to in writing, software
 *  distributed under the License is distributed on an "AS IS" BASIS,
 *  WITHOUT WARRANTIES OR CONDITIONS OF ANY KIND, either express or implied.
 *  See the License for the specific language governing permissions and
 *  limitations under the License.
 *
 *  Codeplay's portFFT
 *
 **************************************************************************/

#ifndef PORTFFT_COMMON_HELPERS_HPP
#define PORTFFT_COMMON_HELPERS_HPP

#include <sycl/sycl.hpp>

#include <type_traits>

#include "portfft/defines.hpp"

namespace portfft::detail {

/**
 * Implements a loop that will be fully unrolled.
 * @tparam Start starting value of loop counter
 * @tparam Stop loop counter value before which the loop terminates
 * @tparam Step Increment of the loop counter
 * @tparam Functor type of the callable
 * @param funct functor containing body of the loop. Should accept one value - the loop counter. Should have
 * __attribute__((always_inline)).
 */
template <Idx Start, Idx Stop, Idx Step, typename Functor>
PORTFFT_INLINE void unrolled_loop(Functor&& funct) {
  if constexpr (Start < Stop) {
    funct(Start);
    unrolled_loop<Start + Step, Stop, Step>(funct);
  }
}

/**
 * Divides the value and rounds the result up.
 * @tparam T type of the inputs and the result
 * @param dividend dividend
 * @param divisor divisor
 * @return rounded-up quotient
 */
template <typename T>
inline T divide_ceil(T dividend, T divisor) {
  return (dividend + divisor - 1) / divisor;
}

/**
 * Rounds the value up, so it is divisible by factor.
 * @tparam T type of the inputs and the result
 * @param value value to round up
 * @param factor factor that divides the result
 * @return rounded-up value
 */
template <typename T>
inline T round_up_to_multiple(T value, T factor) {
  return divide_ceil(value, factor) * factor;
}

/**
 * Cast a raw pointer to a global sycl::multi_ptr.
 * The multi_ptr is using the legacy decoration for now as this is better supported.
 *
 * @tparam T Pointer type
 * @param ptr Raw pointer to cast to multi_ptr
 * @return sycl::multi_ptr
 */
template <typename T>
inline auto get_global_multi_ptr(T ptr) {
  return sycl::address_space_cast<sycl::access::address_space::global_space, sycl::access::decorated::legacy>(ptr);
}

/**
 * Cast a raw pointer to a local sycl::multi_ptr.
 * The multi_ptr is using the legacy decoration for now as this is better supported.
 *
 * @tparam T Pointer type
 * @param ptr Raw pointer to cast to multi_ptr
 * @return sycl::multi_ptr
 */
template <typename T>
inline auto get_local_multi_ptr(T ptr) {
  return sycl::address_space_cast<sycl::access::address_space::local_space, sycl::access::decorated::legacy>(ptr);
}

<<<<<<< HEAD
=======
/**
 * Gets access to data. No-op for a USM pointer.
 *
 * @tparam T type pointed to
 * @param ptr pointer to get access to
 * @return the pointer `ptr`
 */
>>>>>>> 6338eb78
template <typename T>
T* get_access(T* ptr, sycl::handler&) {
  return ptr;
}

<<<<<<< HEAD
template <typename T, std::enable_if_t<std::is_const<T>::value>* = nullptr>
auto get_access(sycl::buffer<T, 1> buf, sycl::handler& cgh) {
  return buf.template get_access<sycl::access::mode::read>(cgh);
}

template <typename T, std::enable_if_t<!std::is_const<T>::value>* = nullptr>
auto get_access(sycl::buffer<T, 1> buf, sycl::handler& cgh) {
  return buf.template get_access<sycl::access::mode::write>(cgh);
}

template <typename T, typename TSrc>
T* reinterpret(TSrc* ptr) {
  return reinterpret_cast<T*>(ptr);
}

template <typename T, typename TSrc>
auto reinterpret(const sycl::buffer<TSrc, 1>& buf) {
  static_assert(sizeof(TSrc) % sizeof(T) == 0,
                "Can only reinterpret from a type, size of which is a multiple of size of the target type!");
=======
/**
 * Gets access to data. For buffers construct an accessor object - read accessor if the element is const, otherwise
 * write accessor.
 *
 * @tparam T element type in the buffer
 * @param buf buffer
 * @param cgh command group handler
 * @return accessor
 */
template <typename T>
auto get_access(sycl::buffer<T, 1> buf, sycl::handler& cgh) {
  if constexpr (std::is_const<T>::value) {
    return buf.template get_access<sycl::access::mode::read>(cgh);
  } else {
    return buf.template get_access<sycl::access::mode::write>(cgh);
  }
}

/**
 * Reinterprets the data. For USM pointers it does just reinterpret cast to a pointer of the new type.
 *
 * @tparam T type casting to
 * @tparam TSrc type casting from
 * @param ptr pointer to data to cast
 * @return reinterpreted pointer
 */
template <typename T, typename TSrc>
T* reinterpret(TSrc* ptr) {
  return reinterpret_cast<T*>(ptr);
}

/**
 * Reinterprets the data. For buffers it calls the reinterpret function. Size of the type casting from must be a
 * multiple of the size of the type casting to.
 *
 * @tparam T type casting to
 * @tparam TSrc type casting from
 * @param buf buffer to cast
 * @return buffer with the new type
 */
template <typename T, typename TSrc>
auto reinterpret(const sycl::buffer<TSrc, 1>& buf) {
  static_assert(sizeof(TSrc) % sizeof(T) == 0,
                "Can only reinterpret from a type, size of which is a multiple of size of the type casting to!");
>>>>>>> 6338eb78
  return buf.template reinterpret<T, 1>(sizeof(TSrc) / sizeof(T) * buf.size());
}

/**
 * Multiplies 2 complex numbers
 *
 * @tparam T Scalar Type
 * @param input_real Input real part
 * @param input_imag Input imag part
 * @param multiplier_real Multiplier real part
 * @param multiplier_imag Multiplier imag part
 * @param output_real output real part
 * @param output_imag output imag part
 */
template <typename T>
PORTFFT_INLINE void multiply_complex(const T input_real, const T input_imag, const T multiplier_real,
                                     const T multiplier_imag, T& output_real, T& output_imag) {
  output_real = input_real * multiplier_real - input_imag * multiplier_imag;
  output_imag = input_real * multiplier_imag + input_imag * multiplier_real;
}

/**
 * Log2 of an Idx
 * @param x The value to get log2 of. Must be more than 0.
 */
PORTFFT_INLINE constexpr Idx int_log2(Idx x) {
  Idx y = 0;
  for (; x > 1; x /= 2) {
    ++y;
  }
  return y;
}
}  // namespace portfft::detail

#endif<|MERGE_RESOLUTION|>--- conflicted
+++ resolved
@@ -96,8 +96,6 @@
   return sycl::address_space_cast<sycl::access::address_space::local_space, sycl::access::decorated::legacy>(ptr);
 }
 
-<<<<<<< HEAD
-=======
 /**
  * Gets access to data. No-op for a USM pointer.
  *
@@ -105,33 +103,11 @@
  * @param ptr pointer to get access to
  * @return the pointer `ptr`
  */
->>>>>>> 6338eb78
 template <typename T>
 T* get_access(T* ptr, sycl::handler&) {
   return ptr;
 }
 
-<<<<<<< HEAD
-template <typename T, std::enable_if_t<std::is_const<T>::value>* = nullptr>
-auto get_access(sycl::buffer<T, 1> buf, sycl::handler& cgh) {
-  return buf.template get_access<sycl::access::mode::read>(cgh);
-}
-
-template <typename T, std::enable_if_t<!std::is_const<T>::value>* = nullptr>
-auto get_access(sycl::buffer<T, 1> buf, sycl::handler& cgh) {
-  return buf.template get_access<sycl::access::mode::write>(cgh);
-}
-
-template <typename T, typename TSrc>
-T* reinterpret(TSrc* ptr) {
-  return reinterpret_cast<T*>(ptr);
-}
-
-template <typename T, typename TSrc>
-auto reinterpret(const sycl::buffer<TSrc, 1>& buf) {
-  static_assert(sizeof(TSrc) % sizeof(T) == 0,
-                "Can only reinterpret from a type, size of which is a multiple of size of the target type!");
-=======
 /**
  * Gets access to data. For buffers construct an accessor object - read accessor if the element is const, otherwise
  * write accessor.
@@ -176,7 +152,6 @@
 auto reinterpret(const sycl::buffer<TSrc, 1>& buf) {
   static_assert(sizeof(TSrc) % sizeof(T) == 0,
                 "Can only reinterpret from a type, size of which is a multiple of size of the type casting to!");
->>>>>>> 6338eb78
   return buf.template reinterpret<T, 1>(sizeof(TSrc) / sizeof(T) * buf.size());
 }
 
