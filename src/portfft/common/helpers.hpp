/***************************************************************************
 *
 *  Copyright (C) Codeplay Software Ltd.
 *
 *  Licensed under the Apache License, Version 2.0 (the "License");
 *  you may not use this file except in compliance with the License.
 *  You may obtain a copy of the License at
 *
 *      http://www.apache.org/licenses/LICENSE-2.0
 *
 *  Unless required by applicable law or agreed to in writing, software
 *  distributed under the License is distributed on an "AS IS" BASIS,
 *  WITHOUT WARRANTIES OR CONDITIONS OF ANY KIND, either express or implied.
 *  See the License for the specific language governing permissions and
 *  limitations under the License.
 *
 *  Codeplay's portFFT
 *
 **************************************************************************/

#ifndef PORTFFT_COMMON_HELPERS_HPP
#define PORTFFT_COMMON_HELPERS_HPP

#include <sycl/sycl.hpp>

#include <type_traits>

#include "portfft/defines.hpp"

namespace portfft::detail {

/**
 * Implements a loop that will be fully unrolled.
 * @tparam Start starting value of loop counter
 * @tparam Stop loop counter value before which the loop terminates
 * @tparam Step Increment of the loop counter
 * @tparam Functor type of the callable
 * @param funct functor containing body of the loop. Should accept one value - the loop counter. Should have
 * __attribute__((always_inline)).
 */
template <Idx Start, Idx Stop, Idx Step, typename Functor>
PORTFFT_INLINE void unrolled_loop(Functor&& funct) {
  if constexpr (Start < Stop) {
    funct(Start);
    unrolled_loop<Start + Step, Stop, Step>(funct);
  }
}

/**
 * Divides the value and rounds the result up.
 * @tparam T type of the inputs and the result
 * @param dividend dividend
 * @param divisor divisor
 * @return rounded-up quotient
 */
template <typename T>
inline T divide_ceil(T dividend, T divisor) {
  return (dividend + divisor - 1) / divisor;
}

/**
 * Rounds the value up, so it is divisible by factor.
 * @tparam T type of the inputs and the result
 * @param value value to round up
 * @param factor factor that divides the result
 * @return rounded-up value
 */
template <typename T>
inline T round_up_to_multiple(T value, T factor) {
  return divide_ceil(value, factor) * factor;
}

/**
 * Cast a raw pointer to a global sycl::multi_ptr.
 *
 * @tparam T Pointer type
 * @param ptr Raw pointer to cast to multi_ptr
 * @return sycl::multi_ptr
 */
template <typename T>
inline auto get_global_multi_ptr(T ptr) {
  return sycl::address_space_cast<sycl::access::address_space::global_space, sycl::access::decorated::yes>(ptr);
}

/**
 * Cast a raw pointer to a local sycl::multi_ptr.
 *
 * @tparam T Pointer type
 * @param ptr Raw pointer to cast to multi_ptr
 * @return sycl::multi_ptr
 */
template <typename T>
inline auto get_local_multi_ptr(T ptr) {
  return sycl::address_space_cast<sycl::access::address_space::local_space, sycl::access::decorated::yes>(ptr);
}

/**
 * Gets access to data. No-op for a USM pointer.
 *
 * @tparam T type pointed to
 * @param ptr pointer to get access to
 * @return the pointer `ptr`
 */
template <typename T>
T* get_access(T* ptr, sycl::handler&) {
  return ptr;
}

/**
 * Gets access to data. For buffers construct an accessor object - read accessor if the element is const, otherwise
 * write accessor.
 *
 * @tparam T element type in the buffer
 * @param buf buffer
 * @param cgh command group handler
 * @return accessor
 */
template <typename T>
auto get_access(sycl::buffer<T, 1> buf, sycl::handler& cgh) {
  if constexpr (std::is_const_v<T>) {
    return buf.template get_access<sycl::access::mode::read>(cgh);
  } else {
    return buf.template get_access<sycl::access::mode::write>(cgh);
  }
}

/**
 * Reinterprets the data. For USM pointers it does just reinterpret cast to a pointer of the new type.
 *
 * @tparam T type casting to
 * @tparam TSrc type casting from
 * @param ptr pointer to data to cast
 * @return reinterpreted pointer
 */
template <typename T, typename TSrc>
T* reinterpret(TSrc* ptr) {
  return reinterpret_cast<T*>(ptr);
}

/**
 * Reinterprets the data. For buffers it calls the reinterpret function. Size of the type casting from must be a
 * multiple of the size of the type casting to.
 *
 * @tparam T type casting to
 * @tparam TSrc type casting from
 * @param buf buffer to cast
 * @return buffer with the new type
 */
template <typename T, typename TSrc>
auto reinterpret(const sycl::buffer<TSrc, 1>& buf) {
  static_assert(sizeof(TSrc) % sizeof(T) == 0,
                "Can only reinterpret from a type, size of which is a multiple of size of the type casting to!");
  return buf.template reinterpret<T, 1>(sizeof(TSrc) / sizeof(T) * buf.size());
}

/**
 * Multiplies 2 complex numbers
 *
 * @tparam T Scalar Type
 * @param input_real Input real part
 * @param input_imag Input imag part
 * @param multiplier_real Multiplier real part
 * @param multiplier_imag Multiplier imag part
 * @param output_real output real part
 * @param output_imag output imag part
 */
template <typename T>
PORTFFT_INLINE void multiply_complex(const T input_real, const T input_imag, const T multiplier_real,
                                     const T multiplier_imag, T& output_real, T& output_imag) {
  output_real = input_real * multiplier_real - input_imag * multiplier_imag;
  output_imag = input_real * multiplier_imag + input_imag * multiplier_real;
}

/**
 * Log2 of an Idx
 * @param x The value to get log2 of. Must be more than 0.
 */
PORTFFT_INLINE constexpr Idx int_log2(Idx x) {
  Idx y = 0;
  for (; x > 1; x /= 2) {
    ++y;
  }
  return y;
}

/**
 * Takes the conjugate of the complex data in private array
 * @tparam T Scalar type
 * @param priv pointer to the data in registers
<<<<<<< HEAD
 * @param num_elements number of complex numbers in the private memory
 */
template <typename T>
PORTFFT_INLINE void take_conjugate(T* priv, Idx num_elements) {
  PORTFFT_UNROLL
  for (Idx i = 0; i < num_elements; i++) {
=======
 * @param num_complex number of complex numbers in the private memory
 */
template <typename T>
PORTFFT_INLINE void take_conjugate_inplace(T* priv, Idx num_complex) {
  PORTFFT_UNROLL
  for (Idx i = 0; i < num_complex; i++) {
>>>>>>> e4167aed
    priv[2 * i + 1] *= -1;
  }
}
}  // namespace portfft::detail

#endif<|MERGE_RESOLUTION|>--- conflicted
+++ resolved
@@ -187,21 +187,12 @@
  * Takes the conjugate of the complex data in private array
  * @tparam T Scalar type
  * @param priv pointer to the data in registers
-<<<<<<< HEAD
- * @param num_elements number of complex numbers in the private memory
- */
-template <typename T>
-PORTFFT_INLINE void take_conjugate(T* priv, Idx num_elements) {
-  PORTFFT_UNROLL
-  for (Idx i = 0; i < num_elements; i++) {
-=======
  * @param num_complex number of complex numbers in the private memory
  */
 template <typename T>
 PORTFFT_INLINE void take_conjugate_inplace(T* priv, Idx num_complex) {
   PORTFFT_UNROLL
   for (Idx i = 0; i < num_complex; i++) {
->>>>>>> e4167aed
     priv[2 * i + 1] *= -1;
   }
 }
