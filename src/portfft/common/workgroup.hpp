/***************************************************************************
 *
 *  Copyright (C) Codeplay Software Ltd.
 *
 *  Licensed under the Apache License, Version 2.0 (the "License");
 *  you may not use this file except in compliance with the License.
 *  You may obtain a copy of the License at
 *
 *      http://www.apache.org/licenses/LICENSE-2.0
 *
 *  Unless required by applicable law or agreed to in writing, software
 *  distributed under the License is distributed on an "AS IS" BASIS,
 *  WITHOUT WARRANTIES OR CONDITIONS OF ANY KIND, either express or implied.
 *  See the License for the specific language governing permissions and
 *  limitations under the License.
 *
 *  Codeplay's portFFT
 *
 **************************************************************************/

#ifndef PORTFFT_COMMON_WORKGROUP_HPP
#define PORTFFT_COMMON_WORKGROUP_HPP

#include "helpers.hpp"
#include "logging.hpp"
#include "portfft/defines.hpp"
#include "portfft/enums.hpp"
#include "portfft/traits.hpp"
#include "subgroup.hpp"

namespace portfft {

namespace detail {
/**
 * Calculate all dfts in one dimension of the data stored in local memory.
 *
 * @tparam LayoutIn Input Layout
 * @tparam SubgroupSize Size of the subgroup
 * @tparam LocalT The type of the local view
 * @tparam T Scalar type
 * @param loc local accessor containing the input
 * @param loc_twiddles Pointer to twiddles to be used by sub group FFTs
 * @param wg_twiddles Pointer to precalculated twiddles which are to be used before second set of FFTs
 * @param scaling_factor Scalar factor with which the result is to be scaled
 * @param max_num_batches_in_local_mem Number of batches local memory is allocated for
 * @param batch_num_in_local Id of the local memory batch to work on
 * @param load_modifier_data Pointer to the load modifier data in global Memory
 * @param store_modifier_data Pointer to the store modifier data in global Memory
 * @param batch_num_in_kernel Absosulte batch from which batches loaded in local memory will be computed
 * @param dft_size Size of each DFT to calculate
 * @param stride_within_dft Stride between elements of each DFT - also the number of the DFTs in the inner dimension
 * @param ndfts_in_outer_dimension Number of DFTs in outer dimension
 * @param storage complex storage: interleaved or split
 * @param layout_in Input Layout
 * @param multiply_on_load Whether the input data is multiplied with some data array before fft computation.
 * @param MultiplyOnStore Whether the input data is multiplied with some data array after fft computation.
 * @param ApplyScaleFactor Whether or not the scale factor is applied
<<<<<<< HEAD
 * @param take_conjugate_on_load Whether or not take the conjugate of the input before computing the fft.
 * @param take_conjugate_on_store Whether or not take the conjugate of the result of the fft
=======
 * @param take_conjugate_on_load whether or not to take conjugate of the input
 * @param take_conjugate_on_store whether or not to take conjugate of the output
>>>>>>> e4167aed
 * @param global_data global data for the kernel
 */
template <Idx SubgroupSize, typename LocalT, typename T>
__attribute__((always_inline)) inline void dimension_dft(
    LocalT loc, T* loc_twiddles, const T* wg_twiddles, T scaling_factor, Idx max_num_batches_in_local_mem,
    Idx batch_num_in_local, const T* load_modifier_data, const T* store_modifier_data, IdxGlobal batch_num_in_kernel,
<<<<<<< HEAD
    Idx dft_size, Idx stride_within_dft, Idx ndfts_in_outer_dimension, detail::layout layout_in,
    detail::elementwise_multiply multiply_on_load, detail::elementwise_multiply multiply_on_store,
    detail::apply_scale_factor apply_scale_factor, bool take_conjugate_on_load, bool take_conjugate_on_store,
=======
    Idx dft_size, Idx stride_within_dft, Idx ndfts_in_outer_dimension, complex_storage storage,
    detail::layout layout_in, detail::elementwise_multiply multiply_on_load,
    detail::elementwise_multiply multiply_on_store, detail::apply_scale_factor apply_scale_factor,
    detail::complex_conjugate take_conjugate_on_load, detail::complex_conjugate take_conjugate_on_store,
>>>>>>> e4167aed
    global_data_struct<1> global_data) {
  static_assert(std::is_same_v<detail::get_element_t<LocalT>, T>, "Real type mismatch");
  global_data.log_message_global(__func__, "entered", "DFTSize", dft_size, "stride_within_dft", stride_within_dft,
                                 "ndfts_in_outer_dimension", ndfts_in_outer_dimension, "max_num_batches_in_local_mem",
                                 max_num_batches_in_local_mem, "batch_num_in_local", batch_num_in_local);
  const Idx outer_stride = dft_size * stride_within_dft;
  // the number of work-items involved in every subgroup fft
  const Idx fact_sg = detail::factorize_sg(dft_size, SubgroupSize);
  // the number of values held in by a work-item in a row subgroup dft
  const Idx fact_wi = dft_size / fact_sg;

  const Idx ffts_per_sg = SubgroupSize / fact_sg;
  const bool excess_wis = SubgroupSize % fact_sg > 0;
  const bool excess_sgs = stride_within_dft % ffts_per_sg > 0;
  // only needed when there are excess work-items
  const Idx max_working_tid_in_sg = ffts_per_sg * fact_sg;

  const Idx num_sgs = static_cast<Idx>(global_data.it.get_local_range(0)) / SubgroupSize;
  const Idx fft_in_subgroup = static_cast<Idx>(global_data.sg.get_local_linear_id()) / fact_sg;
  // id of the work-item in the fft
  const Idx wi_id_in_fft = static_cast<Idx>(global_data.sg.get_local_linear_id()) % fact_sg;
  // size of the workgroup dft that has been factored down into this dft - important only for local imag offset
  const Idx wg_dft_size = dft_size * stride_within_dft * ndfts_in_outer_dimension;
  const Idx local_imag_offset = wg_dft_size * max_num_batches_in_local_mem;

#ifdef PORTFFT_USE_SCLA
  T wi_private_scratch[detail::SpecConstWIScratchSize];
  T priv[detail::SpecConstNumRealsPerFFT];
#else
  T wi_private_scratch[2 * wi_temps(detail::MaxComplexPerWI)];
  T priv[2 * MaxComplexPerWI];
#endif

  const Idx begin = static_cast<Idx>(global_data.sg.get_group_id()) * ffts_per_sg + fft_in_subgroup;
  const Idx step = num_sgs * ffts_per_sg;
  Idx end;
  const Idx total_dfts = stride_within_dft * ndfts_in_outer_dimension;
  if (excess_sgs) {
    // sg_dft uses subgroup operations, so all of the subgroup must enter the loop
    // it is safe to increase column_end for all work-items since they are all taking steps of ffts_per_sg anyway
    end = detail::round_up_to_multiple(total_dfts, ffts_per_sg);
  } else {
    end = total_dfts;
  }

  if (excess_wis) {
    // also allow these work-items to enter the loop, without making other work-items do another loop.
    end += (fft_in_subgroup == ffts_per_sg) ? 1 : 0;
  }
  for (Idx j = begin; j < end; j += step) {
    Idx j_inner = j % stride_within_dft;
    Idx j_outer = j / stride_within_dft;
    bool working = true;
    if (excess_sgs) {
      working = j < total_dfts;
    }
    if (excess_wis) {
      working = working && static_cast<Idx>(global_data.sg.get_local_linear_id()) < max_working_tid_in_sg;
    }
    if (working) {
      if (layout_in == detail::layout::BATCH_INTERLEAVED) {
        global_data.log_message_global(__func__, "loading transposed data from local to private memory");
        if (storage == complex_storage::INTERLEAVED_COMPLEX) {
          detail::strided_view local_view{
              loc, std::array{1, stride_within_dft, max_num_batches_in_local_mem},
              std::array{2 * wi_id_in_fft * fact_wi, 2 * (j_inner + j_outer * outer_stride), 2 * batch_num_in_local}};
          copy_wi<2>(global_data, local_view, priv, fact_wi);
        } else {
          detail::strided_view local_real_view{
              loc, std::array{1, stride_within_dft, max_num_batches_in_local_mem},
              std::array{wi_id_in_fft * fact_wi, j_inner + j_outer * outer_stride, batch_num_in_local}};
          detail::strided_view local_imag_view{loc, std::array{1, stride_within_dft, max_num_batches_in_local_mem},
                                               std::array{wi_id_in_fft * fact_wi, j_inner + j_outer * outer_stride,
                                                          batch_num_in_local + local_imag_offset}};
          detail::strided_view priv_real_view{priv, 2};
          detail::strided_view priv_imag_view{priv, 2, 1};
          copy_wi(global_data, local_real_view, priv_real_view, fact_wi);
          copy_wi(global_data, local_imag_view, priv_imag_view, fact_wi);
        }
      } else {
        global_data.log_message_global(__func__, "loading non-transposed data from local to private memory");
        // transposition due to working on columns
        if (storage == complex_storage::INTERLEAVED_COMPLEX) {
          detail::strided_view local_view{
              loc, std::array{1, stride_within_dft},
              std::array{2 * fact_wi * wi_id_in_fft, 2 * (j_inner + j_outer * outer_stride)}};
          copy_wi<2>(global_data, local_view, priv, fact_wi);
        } else {
          detail::strided_view local_real_view{loc, std::array{1, stride_within_dft},
                                               std::array{fact_wi * wi_id_in_fft, j_inner + j_outer * outer_stride}};
          detail::strided_view local_imag_view{
              loc, std::array{1, stride_within_dft},
              std::array{fact_wi * wi_id_in_fft, j_inner + j_outer * outer_stride + local_imag_offset}};
          detail::strided_view priv_real_view{priv, 2};
          detail::strided_view priv_imag_view{priv, 2, 1};
          copy_wi(global_data, local_real_view, priv_real_view, fact_wi);
          copy_wi(global_data, local_imag_view, priv_imag_view, fact_wi);
        }
      }
      global_data.log_dump_private("data loaded in registers:", priv, 2 * fact_wi);

      if (wg_twiddles) {
        PORTFFT_UNROLL
        for (Idx i = 0; i < fact_wi; i++) {
          // Unintuitive indexing to ensure coalesced access
          Idx twiddle_i = i * fact_sg + wi_id_in_fft;
          Idx twiddle_j = j_outer;
          Idx twiddle_index = twiddle_j * dft_size + twiddle_i;
          sycl::vec<T, 2> twiddles = reinterpret_cast<const sycl::vec<T, 2>*>(wg_twiddles)[twiddle_index];
          T twiddle_real = twiddles[0];
          T twiddle_imag = twiddles[1];
          multiply_complex(priv[2 * i], priv[2 * i + 1], twiddle_real, twiddle_imag, priv[2 * i], priv[2 * i + 1]);
        }
        global_data.log_dump_private("data in registers after twiddle multiplication:", priv, 2 * fact_wi);
      }
      if (apply_scale_factor == detail::apply_scale_factor::APPLIED) {
        PORTFFT_UNROLL
        for (Idx i = 0; i < fact_wi; i++) {
          priv[2 * i] *= scaling_factor;
          priv[2 * i + 1] *= scaling_factor;
        }
        global_data.log_dump_private("data in registers after scaling:", priv, 2 * fact_wi);
      }
      if (multiply_on_load == detail::elementwise_multiply::APPLIED) {
        PORTFFT_UNROLL
        for (Idx idx = 0; idx < fact_wi; idx++) {
          // load modifier needs to be tensor shape : n_transforms x M x FacWi x fact_sg
          IdxGlobal base_offset = 2 * (batch_num_in_kernel + static_cast<IdxGlobal>(batch_num_in_local)) *
                                      static_cast<IdxGlobal>(dft_size) +
                                  static_cast<IdxGlobal>(2 * fact_wi * fact_sg + 2 * idx * fact_sg + 2 * wi_id_in_fft);
          const sycl::vec<T, 2> priv_modifier =
              *reinterpret_cast<const sycl::vec<T, 2>*>(&load_modifier_data[base_offset]);
          multiply_complex(priv[2 * idx], priv[2 * idx + 1], priv_modifier[0], priv_modifier[1], priv[2 * idx],
                           priv[2 * idx + 1]);
        }
      }
    }
<<<<<<< HEAD
    if (take_conjugate_on_load) {
      take_conjugate(priv, fact_wi);
    }
    sg_dft<Dir, SubgroupSize>(priv, global_data.sg, fact_wi, fact_sg, loc_twiddles, wi_private_scratch);
    if (take_conjugate_on_store) {
      take_conjugate(priv, fact_wi);
=======
    if (take_conjugate_on_load == detail::complex_conjugate::TAKEN) {
      take_conjugate_inplace(priv, fact_wi);
    }
    sg_dft<SubgroupSize>(priv, global_data.sg, fact_wi, fact_sg, loc_twiddles, wi_private_scratch);
    if (take_conjugate_on_store == detail::complex_conjugate::TAKEN) {
      take_conjugate_inplace(priv, fact_wi);
>>>>>>> e4167aed
    }
    if (working) {
      if (multiply_on_store == detail::elementwise_multiply::APPLIED) {
        // Store modifier data layout in global memory - n_transforms x N x FactorSG x FactorWI
        PORTFFT_UNROLL
        for (Idx idx = 0; idx < fact_wi; idx++) {
          IdxGlobal base_offset =
              2 * (batch_num_in_kernel + static_cast<IdxGlobal>(batch_num_in_local)) *
                  static_cast<IdxGlobal>(dft_size) +
              static_cast<IdxGlobal>(2 * j * fact_wi * fact_sg + 2 * idx * fact_sg + 2 * wi_id_in_fft);
          const sycl::vec<T, 2> priv_modifier =
              *reinterpret_cast<const sycl::vec<T, 2>*>(&store_modifier_data[base_offset]);
          multiply_complex(priv[2 * idx], priv[2 * idx + 1], priv_modifier[0], priv_modifier[1], priv[2 * idx],
                           priv[2 * idx + 1]);
        }
      }
      global_data.log_dump_private("data in registers after computation:", priv, 2 * fact_wi);
      if (layout_in == detail::layout::BATCH_INTERLEAVED) {
        global_data.log_message_global(__func__, "storing transposed data from private to local memory");
        if (storage == complex_storage::INTERLEAVED_COMPLEX) {
          detail::strided_view local_view{
              loc, std::array{fact_sg, stride_within_dft, max_num_batches_in_local_mem},
              std::array{2 * wi_id_in_fft, 2 * (j_inner + j_outer * outer_stride), 2 * batch_num_in_local}};
          copy_wi<2>(global_data, priv, local_view, fact_wi);
        } else {
          detail::strided_view priv_real_view{priv, 2};
          detail::strided_view priv_imag_view{priv, 2, 1};
          detail::strided_view local_real_view{
              loc, std::array{fact_sg, stride_within_dft, max_num_batches_in_local_mem},
              std::array{wi_id_in_fft, j_inner + j_outer * outer_stride, batch_num_in_local}};
          detail::strided_view local_imag_view{
              loc, std::array{fact_sg, stride_within_dft, max_num_batches_in_local_mem},
              std::array{wi_id_in_fft, j_inner + j_outer * outer_stride, batch_num_in_local + local_imag_offset}};
          copy_wi(global_data, priv_real_view, local_real_view, fact_wi);
          copy_wi(global_data, priv_imag_view, local_imag_view, fact_wi);
        }
      } else {
        global_data.log_message_global(__func__, "storing non-transposed data from private to local memory");
        // transposition due to working on columns AND transposition for SG dft
        if (storage == complex_storage::INTERLEAVED_COMPLEX) {
          detail::strided_view local_view{loc, std::array{fact_sg, stride_within_dft},
                                          std::array{2 * wi_id_in_fft, 2 * (j_inner + j_outer * outer_stride)}};
          copy_wi<2>(global_data, priv, local_view, fact_wi);
        } else {
          detail::strided_view priv_real_view{priv, 2};
          detail::strided_view priv_imag_view{priv, 2, 1};
          detail::strided_view local_real_view{loc, std::array{fact_sg, stride_within_dft},
                                               std::array{wi_id_in_fft, j_inner + j_outer * outer_stride}};
          detail::strided_view local_imag_view{
              loc, std::array{fact_sg, stride_within_dft},
              std::array{wi_id_in_fft, j_inner + j_outer * outer_stride + local_imag_offset}};
          copy_wi(global_data, priv_real_view, local_real_view, fact_wi);
          copy_wi(global_data, priv_imag_view, local_imag_view, fact_wi);
        }
      }
    }
  }
  global_data.log_message_global(__func__, "exited");
}
}  // namespace detail

/**
 * Calculates FFT using Bailey 4 step algorithm.
 *
 * @tparam SubgroupSize Size of the subgroup
 * @tparam LocalT Local memory view type
 * @tparam T Scalar type
 *
 * @param loc A view of a local accessor containing input
 * @param loc_twiddles Pointer to twiddles to be used by sub group FFTs
 * @param wg_twiddles Pointer to precalculated twiddles which are to be used before second set of FFTs
 * @param scaling_factor Scalar factor with which the result is to be scaled
 * @param max_num_batches_in_local_mem Number of batches local memory is allocated for
 * @param batch_num_in_local Id of the local memory batch to work on
 * @param batch_num_in_kernel Absosulte batch from which batches loaded in local memory will be computed
 * @param load_modifier_data Pointer to the load modifier data in global Memory
 * @param store_modifier_data Pointer to the store modifier data in global Memory
 * @param fft_size Problem Size
 * @param N Smaller factor of the Problem size
 * @param M Larger factor of the problem size
 * @param storage complex storage: interleaved or split
 * @param layout_in Whether or not the input is transposed
 * @param multiply_on_load Whether the input data is multiplied with some data array before fft computation.
 * @param multiply_on_store Whether the input data is multiplied with some data array after fft computation.
 * @param apply_scale_factor Whether or not the scale factor is applied
<<<<<<< HEAD
 * @param take_conjugate_on_load Whether or not take the conjugate of the input before computing the fft.
 * @param take_conjugate_on_store Whether or not take the conjugate of the result of the fft
 * @param global_data global data for the kernel
 */
template <direction Dir, Idx SubgroupSize, typename LocalT, typename T>
PORTFFT_INLINE void wg_dft(LocalT loc, T* loc_twiddles, const T* wg_twiddles, T scaling_factor,
                           Idx max_num_batches_in_local_mem, Idx batch_num_in_local, IdxGlobal batch_num_in_kernel,
                           const T* load_modifier_data, const T* store_modifier_data, Idx fft_size, Idx N, Idx M,
                           detail::layout layout_in, detail::elementwise_multiply multiply_on_load,
                           detail::elementwise_multiply multiply_on_store,
                           detail::apply_scale_factor apply_scale_factor, bool take_conjugate_on_load,
                           bool take_conjugate_on_store, detail::global_data_struct<1> global_data) {
=======
 * @param take_conjugate_on_load whether or not to take conjugate of the input
 * @param take_conjugate_on_store whether or not to take conjugate of the output
 * @param global_data global data for the kernel
 */
template <Idx SubgroupSize, typename LocalT, typename T>
PORTFFT_INLINE void wg_dft(
    LocalT loc, T* loc_twiddles, const T* wg_twiddles, T scaling_factor, Idx max_num_batches_in_local_mem,
    Idx batch_num_in_local, IdxGlobal batch_num_in_kernel, const T* load_modifier_data, const T* store_modifier_data,
    Idx fft_size, Idx N, Idx M, complex_storage storage, detail::layout layout_in,
    detail::elementwise_multiply multiply_on_load, detail::elementwise_multiply multiply_on_store,
    detail::apply_scale_factor apply_scale_factor, detail::complex_conjugate take_conjugate_on_load,
    detail::complex_conjugate take_conjugate_on_store, detail::global_data_struct<1> global_data) {
>>>>>>> e4167aed
  global_data.log_message_global(__func__, "entered", "FFTSize", fft_size, "N", N, "M", M,
                                 "max_num_batches_in_local_mem", max_num_batches_in_local_mem, "batch_num_in_local",
                                 batch_num_in_local);
  // column-wise DFTs
  detail::dimension_dft<SubgroupSize, LocalT, T>(
      loc, loc_twiddles + (2 * M), nullptr, 1, max_num_batches_in_local_mem, batch_num_in_local, load_modifier_data,
<<<<<<< HEAD
      store_modifier_data, batch_num_in_kernel, N, M, 1, layout_in, multiply_on_load,
      detail::elementwise_multiply::NOT_APPLIED, detail::apply_scale_factor::NOT_APPLIED, take_conjugate_on_load,
      take_conjugate_on_store, global_data);
=======
      store_modifier_data, batch_num_in_kernel, N, M, 1, storage, layout_in, multiply_on_load,
      detail::elementwise_multiply::NOT_APPLIED, detail::apply_scale_factor::NOT_APPLIED, take_conjugate_on_load,
      detail::complex_conjugate::NOT_TAKEN, global_data);
>>>>>>> e4167aed
  sycl::group_barrier(global_data.it.get_group());
  // row-wise DFTs, including twiddle multiplications and scaling
  detail::dimension_dft<SubgroupSize, LocalT, T>(
      loc, loc_twiddles, wg_twiddles, scaling_factor, max_num_batches_in_local_mem, batch_num_in_local,
<<<<<<< HEAD
      load_modifier_data, store_modifier_data, batch_num_in_kernel, M, 1, N, layout_in,
      detail::elementwise_multiply::NOT_APPLIED, multiply_on_store, apply_scale_factor, take_conjugate_on_load,
      take_conjugate_on_store, global_data);
=======
      load_modifier_data, store_modifier_data, batch_num_in_kernel, M, 1, N, storage, layout_in,
      detail::elementwise_multiply::NOT_APPLIED, multiply_on_store, apply_scale_factor,
      detail::complex_conjugate::NOT_TAKEN, take_conjugate_on_store, global_data);
>>>>>>> e4167aed
  global_data.log_message_global(__func__, "exited");
}

}  // namespace portfft

#endif<|MERGE_RESOLUTION|>--- conflicted
+++ resolved
@@ -55,29 +55,18 @@
  * @param multiply_on_load Whether the input data is multiplied with some data array before fft computation.
  * @param MultiplyOnStore Whether the input data is multiplied with some data array after fft computation.
  * @param ApplyScaleFactor Whether or not the scale factor is applied
-<<<<<<< HEAD
- * @param take_conjugate_on_load Whether or not take the conjugate of the input before computing the fft.
- * @param take_conjugate_on_store Whether or not take the conjugate of the result of the fft
-=======
  * @param take_conjugate_on_load whether or not to take conjugate of the input
  * @param take_conjugate_on_store whether or not to take conjugate of the output
->>>>>>> e4167aed
  * @param global_data global data for the kernel
  */
 template <Idx SubgroupSize, typename LocalT, typename T>
 __attribute__((always_inline)) inline void dimension_dft(
     LocalT loc, T* loc_twiddles, const T* wg_twiddles, T scaling_factor, Idx max_num_batches_in_local_mem,
     Idx batch_num_in_local, const T* load_modifier_data, const T* store_modifier_data, IdxGlobal batch_num_in_kernel,
-<<<<<<< HEAD
-    Idx dft_size, Idx stride_within_dft, Idx ndfts_in_outer_dimension, detail::layout layout_in,
-    detail::elementwise_multiply multiply_on_load, detail::elementwise_multiply multiply_on_store,
-    detail::apply_scale_factor apply_scale_factor, bool take_conjugate_on_load, bool take_conjugate_on_store,
-=======
     Idx dft_size, Idx stride_within_dft, Idx ndfts_in_outer_dimension, complex_storage storage,
     detail::layout layout_in, detail::elementwise_multiply multiply_on_load,
     detail::elementwise_multiply multiply_on_store, detail::apply_scale_factor apply_scale_factor,
     detail::complex_conjugate take_conjugate_on_load, detail::complex_conjugate take_conjugate_on_store,
->>>>>>> e4167aed
     global_data_struct<1> global_data) {
   static_assert(std::is_same_v<detail::get_element_t<LocalT>, T>, "Real type mismatch");
   global_data.log_message_global(__func__, "entered", "DFTSize", dft_size, "stride_within_dft", stride_within_dft,
@@ -215,21 +204,12 @@
         }
       }
     }
-<<<<<<< HEAD
-    if (take_conjugate_on_load) {
-      take_conjugate(priv, fact_wi);
-    }
-    sg_dft<Dir, SubgroupSize>(priv, global_data.sg, fact_wi, fact_sg, loc_twiddles, wi_private_scratch);
-    if (take_conjugate_on_store) {
-      take_conjugate(priv, fact_wi);
-=======
     if (take_conjugate_on_load == detail::complex_conjugate::TAKEN) {
       take_conjugate_inplace(priv, fact_wi);
     }
     sg_dft<SubgroupSize>(priv, global_data.sg, fact_wi, fact_sg, loc_twiddles, wi_private_scratch);
     if (take_conjugate_on_store == detail::complex_conjugate::TAKEN) {
       take_conjugate_inplace(priv, fact_wi);
->>>>>>> e4167aed
     }
     if (working) {
       if (multiply_on_store == detail::elementwise_multiply::APPLIED) {
@@ -315,20 +295,6 @@
  * @param multiply_on_load Whether the input data is multiplied with some data array before fft computation.
  * @param multiply_on_store Whether the input data is multiplied with some data array after fft computation.
  * @param apply_scale_factor Whether or not the scale factor is applied
-<<<<<<< HEAD
- * @param take_conjugate_on_load Whether or not take the conjugate of the input before computing the fft.
- * @param take_conjugate_on_store Whether or not take the conjugate of the result of the fft
- * @param global_data global data for the kernel
- */
-template <direction Dir, Idx SubgroupSize, typename LocalT, typename T>
-PORTFFT_INLINE void wg_dft(LocalT loc, T* loc_twiddles, const T* wg_twiddles, T scaling_factor,
-                           Idx max_num_batches_in_local_mem, Idx batch_num_in_local, IdxGlobal batch_num_in_kernel,
-                           const T* load_modifier_data, const T* store_modifier_data, Idx fft_size, Idx N, Idx M,
-                           detail::layout layout_in, detail::elementwise_multiply multiply_on_load,
-                           detail::elementwise_multiply multiply_on_store,
-                           detail::apply_scale_factor apply_scale_factor, bool take_conjugate_on_load,
-                           bool take_conjugate_on_store, detail::global_data_struct<1> global_data) {
-=======
  * @param take_conjugate_on_load whether or not to take conjugate of the input
  * @param take_conjugate_on_store whether or not to take conjugate of the output
  * @param global_data global data for the kernel
@@ -341,35 +307,22 @@
     detail::elementwise_multiply multiply_on_load, detail::elementwise_multiply multiply_on_store,
     detail::apply_scale_factor apply_scale_factor, detail::complex_conjugate take_conjugate_on_load,
     detail::complex_conjugate take_conjugate_on_store, detail::global_data_struct<1> global_data) {
->>>>>>> e4167aed
   global_data.log_message_global(__func__, "entered", "FFTSize", fft_size, "N", N, "M", M,
                                  "max_num_batches_in_local_mem", max_num_batches_in_local_mem, "batch_num_in_local",
                                  batch_num_in_local);
   // column-wise DFTs
   detail::dimension_dft<SubgroupSize, LocalT, T>(
       loc, loc_twiddles + (2 * M), nullptr, 1, max_num_batches_in_local_mem, batch_num_in_local, load_modifier_data,
-<<<<<<< HEAD
-      store_modifier_data, batch_num_in_kernel, N, M, 1, layout_in, multiply_on_load,
-      detail::elementwise_multiply::NOT_APPLIED, detail::apply_scale_factor::NOT_APPLIED, take_conjugate_on_load,
-      take_conjugate_on_store, global_data);
-=======
       store_modifier_data, batch_num_in_kernel, N, M, 1, storage, layout_in, multiply_on_load,
       detail::elementwise_multiply::NOT_APPLIED, detail::apply_scale_factor::NOT_APPLIED, take_conjugate_on_load,
       detail::complex_conjugate::NOT_TAKEN, global_data);
->>>>>>> e4167aed
   sycl::group_barrier(global_data.it.get_group());
   // row-wise DFTs, including twiddle multiplications and scaling
   detail::dimension_dft<SubgroupSize, LocalT, T>(
       loc, loc_twiddles, wg_twiddles, scaling_factor, max_num_batches_in_local_mem, batch_num_in_local,
-<<<<<<< HEAD
-      load_modifier_data, store_modifier_data, batch_num_in_kernel, M, 1, N, layout_in,
-      detail::elementwise_multiply::NOT_APPLIED, multiply_on_store, apply_scale_factor, take_conjugate_on_load,
-      take_conjugate_on_store, global_data);
-=======
       load_modifier_data, store_modifier_data, batch_num_in_kernel, M, 1, N, storage, layout_in,
       detail::elementwise_multiply::NOT_APPLIED, multiply_on_store, apply_scale_factor,
       detail::complex_conjugate::NOT_TAKEN, take_conjugate_on_store, global_data);
->>>>>>> e4167aed
   global_data.log_message_global(__func__, "exited");
 }
 
