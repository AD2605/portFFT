--- conflicted
+++ resolved
@@ -134,20 +134,12 @@
  * @param global_data global data
  * @param kh kernel handler
  */
-<<<<<<< HEAD
 template <typename Scalar, detail::layout LayoutIn, detail::layout LayoutOut, Idx SubgroupSize>
-PORTFFT_INLINE void dispatch_level(const Scalar* input, Scalar* output, const Scalar* implementation_twiddles,
-                                   const Scalar* store_modifier_data, Scalar* input_loc, Scalar* twiddles_loc,
-                                   Scalar* store_modifier_loc, const IdxGlobal* factors, const IdxGlobal* inner_batches,
-                                   const IdxGlobal* inclusive_scan, IdxGlobal batch_size,
-=======
-template <direction Dir, typename Scalar, detail::layout LayoutIn, detail::layout LayoutOut, Idx SubgroupSize>
 PORTFFT_INLINE void dispatch_level(const Scalar* input, Scalar* output, const Scalar* input_imag, Scalar* output_imag,
                                    const Scalar* implementation_twiddles, const Scalar* store_modifier_data,
                                    Scalar* input_loc, Scalar* twiddles_loc, Scalar* store_modifier_loc,
                                    const IdxGlobal* factors, const IdxGlobal* inner_batches,
-                                   const IdxGlobal* inclusive_scan, IdxGlobal batch_size, Scalar scale_factor,
->>>>>>> 7dee1fbe
+                                   const IdxGlobal* inclusive_scan, IdxGlobal batch_size,
                                    detail::global_data_struct<1> global_data, sycl::kernel_handler& kh) {
   complex_storage storage = kh.get_specialization_constant<detail::SpecConstComplexStorage>();
   auto level = kh.get_specialization_constant<GlobalSubImplSpecConst>();
@@ -159,37 +151,21 @@
     IdxGlobal outer_batch_offset = get_outer_batch_offset(factors, inner_batches, inclusive_scan, num_factors,
                                                           level_num, iter_value, outer_batch_product, storage);
     if (level == detail::level::WORKITEM) {
-<<<<<<< HEAD
-      workitem_impl<SubgroupSize, LayoutIn, LayoutOut, Scalar>(input + outer_batch_offset, output + outer_batch_offset,
-                                                               nullptr, nullptr, input_loc, batch_size, global_data, kh,
-                                                               static_cast<const Scalar*>(nullptr), store_modifier_data,
-                                                               static_cast<Scalar*>(nullptr), store_modifier_loc);
+      workitem_impl<SubgroupSize, LayoutIn, LayoutOut, Scalar>(
+          input + outer_batch_offset, output + outer_batch_offset, input_imag + outer_batch_offset,
+          output_imag + outer_batch_offset, input_loc, batch_size, global_data, kh, static_cast<const Scalar*>(nullptr),
+          store_modifier_data, static_cast<Scalar*>(nullptr), store_modifier_loc);
     } else if (level == detail::level::SUBGROUP) {
       subgroup_impl<SubgroupSize, LayoutIn, LayoutOut, Scalar>(
-          input + outer_batch_offset, output + outer_batch_offset, nullptr, nullptr, input_loc, twiddles_loc,
-          batch_size, implementation_twiddles, global_data, kh, static_cast<const Scalar*>(nullptr),
-          store_modifier_data, static_cast<Scalar*>(nullptr), store_modifier_loc);
+          input + outer_batch_offset, output + outer_batch_offset, input_imag + outer_batch_offset,
+          output_imag + outer_batch_offset, input_loc, twiddles_loc, batch_size, implementation_twiddles, global_data,
+          kh, static_cast<const Scalar*>(nullptr), store_modifier_data, static_cast<Scalar*>(nullptr),
+          store_modifier_loc);
     } else if (level == detail::level::WORKGROUP) {
       workgroup_impl<SubgroupSize, LayoutIn, LayoutOut, Scalar>(
-          input + outer_batch_offset, output + outer_batch_offset, nullptr, nullptr, input_loc, twiddles_loc,
-          batch_size, implementation_twiddles, global_data, kh, static_cast<Scalar*>(nullptr), store_modifier_data);
-=======
-      workitem_impl<Dir, SubgroupSize, LayoutIn, LayoutOut, Scalar>(
           input + outer_batch_offset, output + outer_batch_offset, input_imag + outer_batch_offset,
-          output_imag + outer_batch_offset, input_loc, batch_size, scale_factor, global_data, kh,
-          static_cast<const Scalar*>(nullptr), store_modifier_data, static_cast<Scalar*>(nullptr), store_modifier_loc);
-    } else if (level == detail::level::SUBGROUP) {
-      subgroup_impl<Dir, SubgroupSize, LayoutIn, LayoutOut, Scalar>(
-          input + outer_batch_offset, output + outer_batch_offset, input_imag + outer_batch_offset,
-          output_imag + outer_batch_offset, input_loc, twiddles_loc, batch_size, implementation_twiddles, scale_factor,
-          global_data, kh, static_cast<const Scalar*>(nullptr), store_modifier_data, static_cast<Scalar*>(nullptr),
-          store_modifier_loc);
-    } else if (level == detail::level::WORKGROUP) {
-      workgroup_impl<Dir, SubgroupSize, LayoutIn, LayoutOut, Scalar>(
-          input + outer_batch_offset, output + outer_batch_offset, input_imag + outer_batch_offset,
-          output_imag + outer_batch_offset, input_loc, twiddles_loc, batch_size, implementation_twiddles, scale_factor,
-          global_data, kh, static_cast<Scalar*>(nullptr), store_modifier_data);
->>>>>>> 7dee1fbe
+          output_imag + outer_batch_offset, input_loc, twiddles_loc, batch_size, implementation_twiddles, global_data,
+          kh, static_cast<Scalar*>(nullptr), store_modifier_data);
     }
     sycl::group_barrier(global_data.it.get_group());
   }
@@ -239,17 +215,10 @@
             s,
 #endif
             it};
-<<<<<<< HEAD
         dispatch_level<Scalar, LayoutIn, LayoutOut, SubgroupSize>(
-            &input[0] + input_batch_offset, output, impl_twiddles, multipliers_between_factors, &loc_for_input[0],
-            &loc_for_twiddles[0], &loc_for_store_modifier[0], factors, inner_batches, inclusive_scan, n_transforms,
-            global_data, kh);
-=======
-        dispatch_level<Dir, Scalar, LayoutIn, LayoutOut, SubgroupSize>(
             &input[0] + input_batch_offset, output, &input_imag[0] + input_batch_offset, output_imag, impl_twiddles,
             multipliers_between_factors, &loc_for_input[0], &loc_for_twiddles[0], &loc_for_store_modifier[0], factors,
-            inner_batches, inclusive_scan, n_transforms, scale_factor, global_data, kh);
->>>>>>> 7dee1fbe
+            inner_batches, inclusive_scan, n_transforms, global_data, kh);
       });
 }
 
@@ -278,16 +247,9 @@
  * @param launch_params launch configuration, the global and local range with which the kernel will get launched
  * @param cgh associated command group handler
  */
-<<<<<<< HEAD
 template <typename Scalar, domain Domain, detail::layout LayoutIn, detail::layout LayoutOut, int SubgroupSize>
-void launch_kernel(const Scalar* input, Scalar* output, sycl::local_accessor<Scalar, 1>& loc_for_input,
-                   sycl::local_accessor<Scalar, 1>& loc_for_twiddles,
-=======
-template <typename Scalar, direction Dir, domain Domain, detail::layout LayoutIn, detail::layout LayoutOut,
-          int SubgroupSize>
 void launch_kernel(const Scalar* input, Scalar* output, const Scalar* input_imag, Scalar* output_imag,
                    sycl::local_accessor<Scalar, 1>& loc_for_input, sycl::local_accessor<Scalar, 1>& loc_for_twiddles,
->>>>>>> 7dee1fbe
                    sycl::local_accessor<Scalar, 1>& loc_for_store_modifier, const Scalar* multipliers_between_factors,
                    const Scalar* impl_twiddles, const IdxGlobal* factors, const IdxGlobal* inner_batches,
                    const IdxGlobal* inclusive_scan, IdxGlobal n_transforms, IdxGlobal input_batch_offset,
@@ -304,17 +266,10 @@
             s,
 #endif
             it};
-<<<<<<< HEAD
         dispatch_level<Scalar, LayoutIn, LayoutOut, SubgroupSize>(
-            &input[0] + input_batch_offset, output, impl_twiddles, multipliers_between_factors, &loc_for_input[0],
-            &loc_for_twiddles[0], &loc_for_store_modifier[0], factors, inner_batches, inclusive_scan, n_transforms,
-            global_data, kh);
-=======
-        dispatch_level<Dir, Scalar, LayoutIn, LayoutOut, SubgroupSize>(
             &input[0] + input_batch_offset, output, &input_imag[0] + input_batch_offset, output_imag, impl_twiddles,
             multipliers_between_factors, &loc_for_input[0], &loc_for_twiddles[0], &loc_for_store_modifier[0], factors,
-            inner_batches, inclusive_scan, n_transforms, scale_factor, global_data, kh);
->>>>>>> 7dee1fbe
+            inner_batches, inclusive_scan, n_transforms, global_data, kh);
       });
 }
 
@@ -518,17 +473,10 @@
           typename TIn>
 std::vector<sycl::event> compute_level(
     const typename committed_descriptor<Scalar, Domain>::kernel_data_struct& kd_struct, const TIn input, Scalar* output,
-<<<<<<< HEAD
-    const Scalar* twiddles_ptr, const IdxGlobal* factors_triple, IdxGlobal intermediate_twiddle_offset,
-    IdxGlobal subimpl_twiddle_offset, IdxGlobal input_global_offset, IdxGlobal committed_size, Idx num_batches_in_l2,
-    IdxGlobal n_transforms, IdxGlobal batch_start, Idx factor_id, Idx total_factors,
-=======
     const TIn input_imag, Scalar* output_imag, const Scalar* twiddles_ptr, const IdxGlobal* factors_triple,
-    Scalar scale_factor, IdxGlobal intermediate_twiddle_offset, IdxGlobal subimpl_twiddle_offset,
-    IdxGlobal input_global_offset, IdxGlobal committed_size, Idx num_batches_in_l2, IdxGlobal n_transforms,
-    IdxGlobal batch_start, Idx factor_id, Idx total_factors, complex_storage storage,
->>>>>>> 7dee1fbe
-    const std::vector<sycl::event>& dependencies, sycl::queue& queue) {
+    IdxGlobal intermediate_twiddle_offset, IdxGlobal subimpl_twiddle_offset, IdxGlobal input_global_offset,
+    IdxGlobal committed_size, Idx num_batches_in_l2, IdxGlobal n_transforms, IdxGlobal batch_start, Idx factor_id,
+    Idx total_factors, complex_storage storage, const std::vector<sycl::event>& dependencies, sycl::queue& queue) {
   IdxGlobal local_range = kd_struct.local_range;
   IdxGlobal global_range = kd_struct.global_range;
   IdxGlobal batch_size = kd_struct.batch_size;
@@ -580,21 +528,14 @@
       // the subimpl_twiddles + subimpl_twiddle_offset may point to the end of the allocation and therefore be invalid.
       const bool using_wi_level = kd_struct.level == detail::level::WORKITEM;
       const Scalar* subimpl_twiddles = using_wi_level ? nullptr : twiddles_ptr + subimpl_twiddle_offset;
-<<<<<<< HEAD
-      detail::launch_kernel<Scalar, Domain, LayoutIn, LayoutOut, SubgroupSize>(
-          in_acc_or_usm, output + 2 * batch_in_l2 * committed_size, loc_for_input, loc_for_twiddles, loc_for_modifier,
-          twiddles_ptr + intermediate_twiddle_offset, subimpl_twiddles, factors_triple, inner_batches, inclusive_scan,
-          batch_size, 2 * committed_size * batch_in_l2 + input_global_offset,
-=======
       Scalar* offset_output_imag = storage == complex_storage::INTERLEAVED_COMPLEX
                                        ? nullptr
                                        : output_imag + vec_size * batch_in_l2 * committed_size;
-      detail::launch_kernel<Scalar, Dir, Domain, LayoutIn, LayoutOut, SubgroupSize>(
+      detail::launch_kernel<Scalar, Domain, LayoutIn, LayoutOut, SubgroupSize>(
           in_acc_or_usm, output + vec_size * batch_in_l2 * committed_size, in_imag_acc_or_usm, offset_output_imag,
           loc_for_input, loc_for_twiddles, loc_for_modifier, twiddles_ptr + intermediate_twiddle_offset,
-          subimpl_twiddles, factors_triple, inner_batches, inclusive_scan, batch_size, scale_factor,
+          subimpl_twiddles, factors_triple, inner_batches, inclusive_scan, batch_size,
           vec_size * committed_size * batch_in_l2 + input_global_offset,
->>>>>>> 7dee1fbe
           {sycl::range<1>(static_cast<std::size_t>(global_range)),
            sycl::range<1>(static_cast<std::size_t>(local_range))},
           cgh);
