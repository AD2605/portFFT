/***************************************************************************
 *
 *  Copyright (C) Codeplay Software Ltd.
 *
 *  Licensed under the Apache License, Version 2.0 (the "License");
 *  you may not use this file except in compliance with the License.
 *  You may obtain a copy of the License at
 *
 *      http://www.apache.org/licenses/LICENSE-2.0
 *
 *  Unless required by applicable law or agreed to in writing, software
 *  distributed under the License is distributed on an "AS IS" BASIS,
 *  WITHOUT WARRANTIES OR CONDITIONS OF ANY KIND, either express or implied.
 *  See the License for the specific language governing permissions and
 *  limitations under the License.
 *
 *  Codeplay's SYCL-FFT
 *
 **************************************************************************/

#ifndef SYCL_FFT_DESCRIPTOR_HPP
#define SYCL_FFT_DESCRIPTOR_HPP

#include <enums.hpp>
#include <general/dispatcher.hpp>

#include <sycl/sycl.hpp>

#include <complex>
#include <cstdint>
#include <functional>
#include <numeric>
#include <vector>

namespace sycl_fft {

namespace detail {

// kernel names
<<<<<<< HEAD
template <typename Scalar, domain Domain, direction dir, int sg_size>
class buffer_kernel;
template <typename Scalar, domain Domain, direction dir, int sg_size>
=======
template <typename Scalar, domain Domain, direction dir, detail::transpose transpose_in>
class buffer_kernel;
template <typename Scalar, domain Domain, direction dir, detail::transpose transpose_in>
>>>>>>> 330a6392
class usm_kernel;
}  // namespace detail

// forward declaration
template <typename Scalar, domain Domain>
struct descriptor;

// specialization constants
constexpr static sycl::specialization_id<std::size_t> fft_size_spec_const{};

/*
Compute functions in the `committed_descriptor` call `dispatch_kernel` and `dispatch_kernel_helper`. These two functions
ensure the kernel is run with a supported subgroup size. Next `dispatch_kernel_helper` calls `run_kernel`. There are two
overloads of `run_kernel`, one for buffer interfaces and one for USM. `run_kernel` handles differences between forward
and backward computations, casts the memory (USM or buffers) from complex to scalars and launches the kernel.

Many of the parameters for the kernel, such as number of workitems launched and the required size of local allocations
are determined by the helpers `num_scalars_in_local_mem` and `get_global_size` from `dispatcher.hpp`. The kernel calls
`dispatcher`. From here on, each function has only one templated overload that handles both directions of transforms and
buffer and USM memory.

`dispatcher` determines which implementation to use for the particular FFT size and calls one of
the dispatcher functions for the particular implementation: `workitem_dispatcher` or `subgroup_dispatcher`. In case of
subgroup, it also factors the FFT size into one factor that fits into individual workitem and one that can be done
across workitems in a subgroup. `dispatcher` and all other device functions make no assumptions on the size of a work
group or the number of workgroups in a kernel. These numbers can be tuned for each device. TODO: currently we always
test one subgroup per workgroup, so more may or may not actually work correctly.

Both dispatcher functions are there to make the size of the FFT that is handled by the individual workitems compile time
constant. `subgroup_dispatcher` also calls `cross_sg_dispatcher` that makes the cross-subgroup factor of FFT size
compile time constant. They do that by using a switch on the FFT size for one workitem, before calling `workitem_impl`
or `subgroup_impl` respectively. The `_impl` functions take the FFT size for one workitem as a template parameter. Only
the calls that are determined to fit into available registers (depending on the value of SYCLFFT_TARGET_REGS_PER_WI
macro) are actually instantiated.

The `workitem_impl` and `subgroup_impl` functions iterate over the batch of problems, loading data for each first in
local memory then from there into private one. This is done in these two steps to avoid non-coalesced global memory
accesses. `workitem_impl` loads one problem per workitem and `subgroup_impl` loads one problem per subgroup. After doing
computations by the calls to `wi_dft` for workitem and `sg_dft` for subgroup the data is written out, going through
local memory again.

The computational parts of the implementations are further documented in files with their implementations `workitem.hpp`
and `subgroup.hpp`.
*/

/**
 * A committed descriptor that contains everything that is needed to run FFT.
 *
 * @tparam Scalar type of the scalar used for computations
 * @tparam Domain domain of the FFT
 */
template <typename Scalar, domain Domain>
class committed_descriptor {
  using complex_type = std::complex<Scalar>;

  friend struct descriptor<Scalar, Domain>;
  descriptor<Scalar, Domain> params;
  sycl::queue queue;
  sycl::device dev;
  sycl::context ctx;
  std::size_t n_compute_units;
<<<<<<< HEAD
  std::vector<std::size_t> supported_sg_sizes;
  sycl::kernel_bundle<sycl::bundle_state::executable> exec_bundle;
  std::size_t used_sg_size;
=======
>>>>>>> 330a6392
  Scalar* twiddles_forward;

  /**
   * Builds the kernel bundle with appropriate values of specialization constants for the first supported subgroup size.
   *
   * @tparam sg_size first subgroup size
   * @tparam other_sg_sizes other subgroup sizes
   * @return sycl::kernel_bundle<sycl::bundle_state::executable>
   */

  template <int sg_size, int... other_sg_sizes>
  sycl::kernel_bundle<sycl::bundle_state::executable> build_w_spec_const() {
    // This function is called from constructor initializer list and it accesses other data members of the class. These
    // are already initialized by the time this is called only if they are declared in the class definition before the
    // member that is initialized by this function.
    if (std::count(supported_sg_sizes.begin(), supported_sg_sizes.end(), sg_size)) {
      std::vector<sycl::kernel_id> ids;
      // if not used, some kernels might be optimized away in AOT compilation and not available here
      try {
        ids.push_back(sycl::get_kernel_id<detail::buffer_kernel<Scalar, Domain, direction::FORWARD, sg_size>>());
      } catch (...) {
      }
      try {
        ids.push_back(sycl::get_kernel_id<detail::buffer_kernel<Scalar, Domain, direction::BACKWARD, sg_size>>());
      } catch (...) {
      }
      try {
        ids.push_back(sycl::get_kernel_id<detail::usm_kernel<Scalar, Domain, direction::FORWARD, sg_size>>());
      } catch (...) {
      }
      try {
        ids.push_back(sycl::get_kernel_id<detail::usm_kernel<Scalar, Domain, direction::BACKWARD, sg_size>>());
      } catch (...) {
      }
      if(sycl::is_compatible(ids, dev)){
        auto in_bundle = sycl::get_kernel_bundle<sycl::bundle_state::input>(queue.get_context(), ids);
        in_bundle.template set_specialization_constant<fft_size_spec_const>(params.lengths[0]);
        try{
          used_sg_size = sg_size;
          return sycl::build(in_bundle);
        } catch(std::exception& e){
          std::cerr << "Build for subgroup size " << sg_size << " failed with message:\n" << e.what() << std::endl;
        }
      }
    }
    if constexpr (sizeof...(other_sg_sizes) == 0) {
      throw std::runtime_error("None of the compiled subgroup sizes are supported by the device!");
    } else {
      return build_w_spec_const<other_sg_sizes...>();
    }
  }

  /**
   * Constructor.
   *
   * @param params descriptor this is created from
   * @param queue queue to use when enqueueing device work
   */
  committed_descriptor(const descriptor<Scalar, Domain>& params, sycl::queue& queue)
      : params{params},
        queue(queue),
        dev(queue.get_device()),
        ctx(queue.get_context()),
        // get some properties we will use for tunning
        n_compute_units(dev.get_info<sycl::info::device::max_compute_units>()),
        supported_sg_sizes(dev.get_info<sycl::info::device::sub_group_sizes>()),
        // compile the kernels
        exec_bundle(build_w_spec_const<SYCLFFT_SUBGROUP_SIZES>()) {
    // TODO: check and support all the parameter values
<<<<<<< HEAD
    assert(params.lengths.size() == 1);

    twiddles_forward = detail::calculate_twiddles<Scalar>(params.lengths[0], queue, used_sg_size);
=======
    if (params.lengths.size() != 1) {
      throw std::runtime_error("SYCL-FFT only supports 1D FFT for now");
    }

    // get some properties we will use for tuning
    n_compute_units = dev.get_info<sycl::info::device::max_compute_units>();
    twiddles_forward = detail::calculate_twiddles<Scalar>(queue, params.lengths[0], SYCLFFT_TARGET_SUBGROUP_SIZE);
>>>>>>> 330a6392
  }

 public:
  static_assert(std::is_same_v<Scalar, float> || std::is_same_v<Scalar, double>,
                "Scalar must be either float or double!");
  /**
   * Alias for `Scalar`.
   */
  using scalar_type = Scalar;
  /**
   * Alias for `Domain`.
   */
  static constexpr domain domain_value = Domain;

  /**
   * Destructor
   */
  ~committed_descriptor() {
    queue.wait();
    if (twiddles_forward != nullptr) {
      sycl::free(twiddles_forward, queue);
    }
  }

  /**
   * Computes in-place forward FFT, working on a buffer.
   *
   * @param inout buffer containing input and output data
   */
  void compute_forward(sycl::buffer<complex_type, 1>& inout) {
    // For now we can just call out-of-place implementation.
    // This might need to be changed once we implement support for large sizes that work in global memory.
    compute_forward(inout, inout);
  }

  /**
   * Computes in-place backward FFT, working on a buffer.
   *
   * @param inout buffer containing input and output data
   */
  void compute_backward(sycl::buffer<complex_type, 1>& inout) {
    // For now we can just call out-of-place implementation.
    // This might need to be changed once we implement support for large sizes that work in global memory.
    compute_backward(inout, inout);
  }

  /**
   * Computes out-of-place forward FFT, working on buffers.
   *
   * @param in buffer containing input data
   * @param out buffer containing output data
   */
  void compute_forward(const sycl::buffer<complex_type, 1>& in, sycl::buffer<complex_type, 1>& out) {
<<<<<<< HEAD
    dispatch_kernel<direction::FORWARD>(in, out, params.forward_scale);
=======
    dispatch_compute<direction::FORWARD>(in, out);
>>>>>>> 330a6392
  }

  /**
   * Compute out of place backward FFT, working on buffers
   *
   * @param in buffer containing input data
   * @param out buffer containing output data
   */
  void compute_backward(const sycl::buffer<complex_type, 1>& in, sycl::buffer<complex_type, 1>& out) {
<<<<<<< HEAD
    dispatch_kernel<direction::BACKWARD>(in, out, params.backward_scale);
=======
    dispatch_compute<direction::BACKWARD>(in, out);
>>>>>>> 330a6392
  }

  /**
   * Computes in-place forward FFT, working on USM memory.
   *
   * @param inout USM pointer to memory containing input and output data
   * @param dependencies events that must complete before the computation
   * @return sycl::event associated with this computation
   */
  sycl::event compute_forward(complex_type* inout, const std::vector<sycl::event>& dependencies = {}) {
    // For now we can just call out-of-place implementation.
    // This might need to be changed once we implement support for large sizes that work in global memory.
    return compute_forward(inout, inout, dependencies);
  }

  /**
   * Computes in-place backward FFT, working on USM memory.
   *
   * @param inout USM pointer to memory containing input and output data
   * @param dependencies events that must complete before the computation
   * @return sycl::event associated with this computation
   */
  sycl::event compute_backward(complex_type* inout, const std::vector<sycl::event>& dependencies = {}) {
    return compute_backward(inout, inout, dependencies);
  }

  /**
   * Computes out-of-place forward FFT, working on USM memory.
   *
   * @param in USM pointer to memory containing input data
   * @param out USM pointer to memory containing output data
   * @param dependencies events that must complete before the computation
   * @return sycl::event associated with this computation
   */
  sycl::event compute_forward(const complex_type* in, complex_type* out,
                              const std::vector<sycl::event>& dependencies = {}) {
<<<<<<< HEAD
    return dispatch_kernel<direction::FORWARD>(in, out, params.forward_scale, dependencies);
=======
    return dispatch_compute<direction::FORWARD>(in, out, dependencies);
>>>>>>> 330a6392
  }

  /**
   * Computes out-of-place backward FFT, working on USM memory.
   *
   * @param in USM pointer to memory containing input data
   * @param out USM pointer to memory containing output data
   * @param dependencies events that must complete before the computation
   * @return sycl::event associated with this computation
   */
  sycl::event compute_backward(const complex_type* in, complex_type* out,
                               const std::vector<sycl::event>& dependencies = {}) {
<<<<<<< HEAD
    return dispatch_kernel<direction::BACKWARD>(in, out, params.backward_scale, dependencies);
=======
    return dispatch_compute<direction::BACKWARD>(in, out, dependencies);
>>>>>>> 330a6392
  }

 private:

  /**
   * Dispatches the kernel with the first subgroup size that is supported by the device.
   *
   * @tparam dir FFT direction, takes either direction::FORWARD or direction::BACKWARD
   * @tparam T_in Type of the input buffer or USM pointer
   * @tparam T_out Type of the output buffer or USM pointer
   * @param in buffer or USM pointer to memory containing input data
   * @param out buffer or USM pointer to memory containing output data
   * @param scale_factor Value with which the result of the FFT will be multiplied
   * @param dependencies events that must complete before the computation
   * @return sycl::event
   */
  template <direction dir, typename T_in, typename T_out>
  sycl::event dispatch_kernel(const T_in in, T_out out, Scalar scale_factor = 1.0f,
                              const std::vector<sycl::event>& dependencies = {}) {
    return dispatch_kernel_helper<dir, T_in, T_out, SYCLFFT_SUBGROUP_SIZES>(in, out, scale_factor, dependencies);
  }

  /**
   * Helper for dispatching the kernel with the first subgroup size that is supported by the device.
   *
   * @tparam dir FFT direction, takes either direction::FORWARD or direction::BACKWARD
<<<<<<< HEAD
   * @tparam T_in Type of the input buffer or USM pointer
   * @tparam T_out Type of the output buffer or USM pointer
   * @tparam sg_size first subgroup size
   * @tparam other_sg_sizes other subgroup sizes
   * @param in buffer or USM pointer to memory containing input data
   * @param out buffer or USM pointer to memory containing output data
   * @param scale_factor Value with which the result of the FFT will be multiplied
   * @param dependencies events that must complete before the computation
   * @return sycl::event
   */
  template <direction dir, typename T_in, typename T_out, int sg_size, int... other_sg_sizes>
  sycl::event dispatch_kernel_helper(const T_in in, T_out out, Scalar scale_factor = 1.0f,
                                     const std::vector<sycl::event>& dependencies = {}) {
    if (sg_size == used_sg_size) {
      return run_kernel<dir, sg_size>(in, out, scale_factor, dependencies);
    }
    if constexpr (sizeof...(other_sg_sizes) == 0) {
      throw std::runtime_error("None of the compiled subgroup sizes are supported by the device!");
    } else {
      return dispatch_kernel_helper<dir, T_in, T_out, other_sg_sizes...>(in, out, scale_factor, dependencies);
    }
  }

  /**
   * Common interface to run the kernel called by compute_forward and compute_backward
   *
   * @tparam dir FFT direction, takes either direction::FORWARD or direction::BACKWARD
   * @tparam subgroup_size size of the subgroup
=======
   * @tparam T_in Type of the input USM pointer
   * @tparam T_out Type of the output USM pointer
   * @param in USM pointer to memory containing input data
   * @param out USM pointer to memory containing output data
   * @param dependencies events that must complete before the computation
   * @return sycl::event
   */
  template <direction dir, typename T_in, typename T_out>
  inline sycl::event dispatch_compute(const T_in in, T_out out, const std::vector<sycl::event>& dependencies = {}) {
    std::size_t fft_size = params.lengths[0];  // 1d only for now
    std::size_t input_distance;
    std::size_t output_distance;
    Scalar scale_factor;
    if constexpr (dir == direction::FORWARD) {
      input_distance = params.forward_distance;
      output_distance = params.backward_distance;
      scale_factor = params.forward_scale;
    } else {
      input_distance = params.backward_distance;
      output_distance = params.forward_distance;
      scale_factor = params.backward_scale;
    }
    if (input_distance == fft_size && output_distance == fft_size) {
      return dispatch_compute_impl<dir, detail::transpose::NOT_TRANSPOSED>(in, out, scale_factor, dependencies);
    } else if (input_distance == 1 && output_distance == fft_size && in != out) {
      return dispatch_compute_impl<dir, detail::transpose::TRANSPOSED>(in, out, scale_factor, dependencies);
    } else {
      throw std::runtime_error("Unsupported configuration");
    }
  }
  /**
   * Common interface to dispatch compute called by compute_forward and compute_backward
   *
   * @tparam dir FFT direction, takes either direction::FORWARD or direction::BACKWARD
   * @tparam transpose_in whether input is transposed (interpreting it as a matrix of batch size times FFT size)
>>>>>>> 330a6392
   * @tparam T_in Type of the input USM pointer
   * @tparam T_out Type of the output USM pointer
   * @param in USM pointer to memory containing input data
   * @param out USM pointer to memory containing output data
   * @param scale_factor Value with which the result of the FFT will be multiplied
   * @param dependencies events that must complete before the computation
   * @return sycl::event
   */
<<<<<<< HEAD
  template <direction dir, int subgroup_size, typename T_in, typename T_out>
  sycl::event run_kernel(const T_in* in, T_out* out, Scalar scale_factor = 1.0f,
                         const std::vector<sycl::event>& dependencies = {}) {
    std::size_t n_transforms = params.number_of_transforms;
    std::size_t fft_size = params.lengths[0];  // 1d only for now
=======
  template <direction dir, detail::transpose transpose_in, typename T_in, typename T_out>
  sycl::event dispatch_compute_impl(const T_in in, T_out out, Scalar scale_factor,
                                    const std::vector<sycl::event>& dependencies) {
    std::size_t n_transforms = params.number_of_transforms;
    std::size_t fft_size = params.lengths[0];  // 1d only for now
    const std::size_t subgroup_size = SYCLFFT_TARGET_SUBGROUP_SIZE;
>>>>>>> 330a6392
    std::size_t global_size = detail::get_global_size<Scalar>(fft_size, n_transforms, subgroup_size, n_compute_units);
    auto in_scalar = reinterpret_cast<const Scalar*>(in);
    auto out_scalar = reinterpret_cast<Scalar*>(out);
    const Scalar* twiddles_ptr = twiddles_forward;
    std::size_t local_elements = detail::num_scalars_in_local_mem<Scalar>(fft_size, subgroup_size);
    return queue.submit([&](sycl::handler& cgh) {
      cgh.depends_on(dependencies);
      cgh.use_kernel_bundle(exec_bundle);
      sycl::local_accessor<Scalar, 1> loc(local_elements, cgh);
      sycl::local_accessor<Scalar, 1> loc_twiddles(fft_size * 2, cgh);
<<<<<<< HEAD
      cgh.parallel_for<detail::usm_kernel<Scalar, Domain, dir, subgroup_size>>(
          sycl::nd_range<1>{{global_size}, {subgroup_size * SYCLFFT_SGS_IN_WG}}, [=
      ](sycl::nd_item<1> it, sycl::kernel_handler kh) [[sycl::reqd_sub_group_size(subgroup_size)]] {
            detail::dispatcher<dir, subgroup_size>(in_scalar, out_scalar, loc, loc_twiddles,
                                                   kh.get_specialization_constant<fft_size_spec_const>(), n_transforms,
                                                   it, twiddles_local, scale_factor);
          });
    });
  }

  /**
   * @brief Common interface to run the kernel called by compute_forward and compute_backward
   *
   * @tparam dir FFT direction, takes either direction::FORWARD or direction::BACKWARD
   * @tparam subgroup_size size of the subgroup
   * @tparam dim Dimention of the buffer
=======
      cgh.parallel_for<detail::usm_kernel<Scalar, Domain, dir, transpose_in>>(
          sycl::nd_range<1>{{global_size}, {subgroup_size * SYCLFFT_SGS_IN_WG}}, [=
      ](sycl::nd_item<1> it, sycl::kernel_handler kh) [[sycl::reqd_sub_group_size(SYCLFFT_TARGET_SUBGROUP_SIZE)]] {
            detail::dispatcher<dir, transpose_in>(in_scalar, out_scalar, &loc[0], &loc_twiddles[0],
                                                  kh.get_specialization_constant<fft_size_spec_const>(), n_transforms,
                                                  it, twiddles_ptr, scale_factor);
          });
    });
  }

  /**
   * Common interface to dispatch compute called by compute_forward and compute_backward
   *
   * @tparam dir FFT direction, takes either direction::FORWARD or direction::BACKWARD
   * @tparam transpose_in whether input is transposed (interpreting it as a matrix of batch size times FFT size)
>>>>>>> 330a6392
   * @tparam T Type of buffer
   * @param in buffer containing input data
   * @param out buffer containing output data
   * @param scale_factor Value with which the result of the FFT will be multiplied
   * @param dependencies events that must complete before the computation
   */
<<<<<<< HEAD
  template <direction dir, int subgroup_size, int dim, typename T>
  sycl::event run_kernel(const sycl::buffer<T, dim>& in, sycl::buffer<T, dim>& out, Scalar scale_factor = 1.0f,
                         const std::vector<sycl::event>& dependencies = {}) {
    std::size_t n_transforms = params.number_of_transforms;
    std::size_t fft_size = params.lengths[0];  // 1d only for now
=======
  template <direction dir, detail::transpose transpose_in, typename T>
  sycl::event dispatch_compute_impl(const sycl::buffer<T, 1>& in, sycl::buffer<T, 1>& out, Scalar scale_factor,
                                    const std::vector<sycl::event>& dependencies) {
    std::size_t n_transforms = params.number_of_transforms;
    std::size_t fft_size = params.lengths[0];  // 1d only for now
    const std::size_t subgroup_size = SYCLFFT_TARGET_SUBGROUP_SIZE;
>>>>>>> 330a6392
    std::size_t global_size = detail::get_global_size<Scalar>(fft_size, n_transforms, subgroup_size, n_compute_units);
    auto in_scalar = in.template reinterpret<Scalar, 1>(2 * in.size());
    auto out_scalar = out.template reinterpret<Scalar, 1>(2 * out.size());
    const Scalar* twiddles_ptr = twiddles_forward;
    std::size_t local_elements = detail::num_scalars_in_local_mem<Scalar>(fft_size, subgroup_size);
    return queue.submit([&](sycl::handler& cgh) {
<<<<<<< HEAD
      auto in_acc = in_scalar.template get_access<sycl::access::mode::read>(cgh);
      auto out_acc = out_scalar.template get_access<sycl::access::mode::write>(cgh);
      sycl::local_accessor<Scalar, 1> loc(local_elements, cgh);
      sycl::local_accessor<Scalar, 1> loc_twiddles(fft_size * 2, cgh);
      cgh.use_kernel_bundle(exec_bundle);
      cgh.parallel_for<detail::buffer_kernel<Scalar, Domain, dir, subgroup_size>>(
          sycl::nd_range<1>{{global_size}, {subgroup_size * SYCLFFT_SGS_IN_WG}}, [=
      ](sycl::nd_item<1> it, sycl::kernel_handler kh) [[sycl::reqd_sub_group_size(subgroup_size)]] {
            detail::dispatcher<dir, subgroup_size>(in_acc.get_pointer(), out_acc.get_pointer(), loc, loc_twiddles,
                                                   kh.get_specialization_constant<fft_size_spec_const>(), n_transforms,
                                                   it, twiddles_local, scale_factor);
=======
      cgh.depends_on(dependencies);
      sycl::accessor in_acc{in_scalar, cgh, sycl::read_only};
      sycl::accessor out_acc{out_scalar, cgh, sycl::write_only};
      sycl::local_accessor<Scalar, 1> loc(local_elements, cgh);
      sycl::local_accessor<Scalar, 1> loc_twiddles(fft_size * 2, cgh);
      cgh.use_kernel_bundle(exec_bundle);
      cgh.parallel_for<detail::buffer_kernel<Scalar, Domain, dir, transpose_in>>(
          sycl::nd_range<1>{{global_size}, {subgroup_size * SYCLFFT_SGS_IN_WG}}, [=
      ](sycl::nd_item<1> it, sycl::kernel_handler kh) [[sycl::reqd_sub_group_size(SYCLFFT_TARGET_SUBGROUP_SIZE)]] {
            detail::dispatcher<dir, transpose_in>(&in_acc[0], &out_acc[0], &loc[0], &loc_twiddles[0],
                                                  kh.get_specialization_constant<fft_size_spec_const>(), n_transforms,
                                                  it, twiddles_ptr, scale_factor);
>>>>>>> 330a6392
          });
    });
  }
};

/**
 * A descriptor containing FFT problem parameters.
 *
 * @tparam Scalar type of the scalar used for computations
 * @tparam Domain domain of the FFT
 */
template <typename Scalar, domain Domain>
struct descriptor {
  std::vector<std::size_t> lengths;
  Scalar forward_scale = 1;
  Scalar backward_scale = 1;
  std::size_t number_of_transforms = 1;
  complex_storage complex_storage = complex_storage::COMPLEX;
  placement placement = placement::OUT_OF_PLACE;
  std::vector<std::size_t> forward_strides;
  std::vector<std::size_t> backward_strides;
  std::size_t forward_distance = 1;
  std::size_t backward_distance = 1;
  // TODO: add TRANSPOSE, WORKSPACE and ORDERING if we determine they make sense

  /**
   * Construct a new descriptor object.
   *
   * @param lengths size of the FFT transform
   */
  explicit descriptor(std::vector<std::size_t> lengths) : lengths(lengths), forward_strides{1}, backward_strides{1} {
    // TODO: properly set default values for forward_strides, backward_strides, forward_distance, backward_distance
    forward_distance = lengths[0];
    backward_distance = lengths[0];
    for (auto l : lengths) {
      backward_scale *= Scalar(1) / static_cast<Scalar>(l);
    }
  }

  /**
   * Commits the descriptor, precalculating what can be done in advance.
   *
   * @param queue queue to use for computations
   * @return committed_descriptor<Scalar, Domain>
   */
  committed_descriptor<Scalar, Domain> commit(sycl::queue& queue) { return {*this, queue}; }

  std::size_t get_total_length() const noexcept {
    return std::accumulate(lengths.begin(), lengths.end(), 1LU, std::multiplies<std::size_t>());
  }
};

}  // namespace sycl_fft

#endif<|MERGE_RESOLUTION|>--- conflicted
+++ resolved
@@ -37,15 +37,9 @@
 namespace detail {
 
 // kernel names
-<<<<<<< HEAD
-template <typename Scalar, domain Domain, direction dir, int sg_size>
+template <typename Scalar, domain Domain, direction dir, detail::transpose transpose_in, int sg_size>
 class buffer_kernel;
-template <typename Scalar, domain Domain, direction dir, int sg_size>
-=======
-template <typename Scalar, domain Domain, direction dir, detail::transpose transpose_in>
-class buffer_kernel;
-template <typename Scalar, domain Domain, direction dir, detail::transpose transpose_in>
->>>>>>> 330a6392
+template <typename Scalar, domain Domain, direction dir, detail::transpose transpose_in, int sg_size>
 class usm_kernel;
 }  // namespace detail
 
@@ -107,12 +101,9 @@
   sycl::device dev;
   sycl::context ctx;
   std::size_t n_compute_units;
-<<<<<<< HEAD
   std::vector<std::size_t> supported_sg_sizes;
   sycl::kernel_bundle<sycl::bundle_state::executable> exec_bundle;
-  std::size_t used_sg_size;
-=======
->>>>>>> 330a6392
+  int used_sg_size;
   Scalar* twiddles_forward;
 
   /**
@@ -132,19 +123,35 @@
       std::vector<sycl::kernel_id> ids;
       // if not used, some kernels might be optimized away in AOT compilation and not available here
       try {
-        ids.push_back(sycl::get_kernel_id<detail::buffer_kernel<Scalar, Domain, direction::FORWARD, sg_size>>());
-      } catch (...) {
-      }
-      try {
-        ids.push_back(sycl::get_kernel_id<detail::buffer_kernel<Scalar, Domain, direction::BACKWARD, sg_size>>());
-      } catch (...) {
-      }
-      try {
-        ids.push_back(sycl::get_kernel_id<detail::usm_kernel<Scalar, Domain, direction::FORWARD, sg_size>>());
-      } catch (...) {
-      }
-      try {
-        ids.push_back(sycl::get_kernel_id<detail::usm_kernel<Scalar, Domain, direction::BACKWARD, sg_size>>());
+        ids.push_back(sycl::get_kernel_id<detail::buffer_kernel<Scalar, Domain, direction::FORWARD, detail::transpose::NOT_TRANSPOSED, sg_size>>());
+      } catch (...) {
+      }
+      try {
+        ids.push_back(sycl::get_kernel_id<detail::buffer_kernel<Scalar, Domain, direction::BACKWARD, detail::transpose::NOT_TRANSPOSED, sg_size>>());
+      } catch (...) {
+      }
+      try {
+        ids.push_back(sycl::get_kernel_id<detail::usm_kernel<Scalar, Domain, direction::FORWARD, detail::transpose::NOT_TRANSPOSED, sg_size>>());
+      } catch (...) {
+      }
+      try {
+        ids.push_back(sycl::get_kernel_id<detail::usm_kernel<Scalar, Domain, direction::BACKWARD, detail::transpose::NOT_TRANSPOSED, sg_size>>());
+      } catch (...) {
+      }
+      try {
+        ids.push_back(sycl::get_kernel_id<detail::buffer_kernel<Scalar, Domain, direction::FORWARD, detail::transpose::TRANSPOSED, sg_size>>());
+      } catch (...) {
+      }
+      try {
+        ids.push_back(sycl::get_kernel_id<detail::buffer_kernel<Scalar, Domain, direction::BACKWARD, detail::transpose::TRANSPOSED, sg_size>>());
+      } catch (...) {
+      }
+      try {
+        ids.push_back(sycl::get_kernel_id<detail::usm_kernel<Scalar, Domain, direction::FORWARD, detail::transpose::TRANSPOSED, sg_size>>());
+      } catch (...) {
+      }
+      try {
+        ids.push_back(sycl::get_kernel_id<detail::usm_kernel<Scalar, Domain, direction::BACKWARD, detail::transpose::TRANSPOSED, sg_size>>());
       } catch (...) {
       }
       if(sycl::is_compatible(ids, dev)){
@@ -182,19 +189,13 @@
         // compile the kernels
         exec_bundle(build_w_spec_const<SYCLFFT_SUBGROUP_SIZES>()) {
     // TODO: check and support all the parameter values
-<<<<<<< HEAD
-    assert(params.lengths.size() == 1);
-
-    twiddles_forward = detail::calculate_twiddles<Scalar>(params.lengths[0], queue, used_sg_size);
-=======
     if (params.lengths.size() != 1) {
       throw std::runtime_error("SYCL-FFT only supports 1D FFT for now");
     }
 
     // get some properties we will use for tuning
     n_compute_units = dev.get_info<sycl::info::device::max_compute_units>();
-    twiddles_forward = detail::calculate_twiddles<Scalar>(queue, params.lengths[0], SYCLFFT_TARGET_SUBGROUP_SIZE);
->>>>>>> 330a6392
+    twiddles_forward = detail::calculate_twiddles<Scalar>(queue, params.lengths[0], used_sg_size);
   }
 
  public:
@@ -248,11 +249,7 @@
    * @param out buffer containing output data
    */
   void compute_forward(const sycl::buffer<complex_type, 1>& in, sycl::buffer<complex_type, 1>& out) {
-<<<<<<< HEAD
-    dispatch_kernel<direction::FORWARD>(in, out, params.forward_scale);
-=======
-    dispatch_compute<direction::FORWARD>(in, out);
->>>>>>> 330a6392
+    dispatch_kernel<direction::FORWARD>(in, out);
   }
 
   /**
@@ -262,11 +259,7 @@
    * @param out buffer containing output data
    */
   void compute_backward(const sycl::buffer<complex_type, 1>& in, sycl::buffer<complex_type, 1>& out) {
-<<<<<<< HEAD
-    dispatch_kernel<direction::BACKWARD>(in, out, params.backward_scale);
-=======
-    dispatch_compute<direction::BACKWARD>(in, out);
->>>>>>> 330a6392
+    dispatch_kernel<direction::BACKWARD>(in, out);
   }
 
   /**
@@ -303,11 +296,7 @@
    */
   sycl::event compute_forward(const complex_type* in, complex_type* out,
                               const std::vector<sycl::event>& dependencies = {}) {
-<<<<<<< HEAD
-    return dispatch_kernel<direction::FORWARD>(in, out, params.forward_scale, dependencies);
-=======
-    return dispatch_compute<direction::FORWARD>(in, out, dependencies);
->>>>>>> 330a6392
+    return dispatch_kernel<direction::FORWARD>(in, out, dependencies);
   }
 
   /**
@@ -320,11 +309,7 @@
    */
   sycl::event compute_backward(const complex_type* in, complex_type* out,
                                const std::vector<sycl::event>& dependencies = {}) {
-<<<<<<< HEAD
-    return dispatch_kernel<direction::BACKWARD>(in, out, params.backward_scale, dependencies);
-=======
-    return dispatch_compute<direction::BACKWARD>(in, out, dependencies);
->>>>>>> 330a6392
+    return dispatch_kernel<direction::BACKWARD>(in, out, dependencies);
   }
 
  private:
@@ -342,16 +327,15 @@
    * @return sycl::event
    */
   template <direction dir, typename T_in, typename T_out>
-  sycl::event dispatch_kernel(const T_in in, T_out out, Scalar scale_factor = 1.0f,
+  sycl::event dispatch_kernel(const T_in in, T_out out,
                               const std::vector<sycl::event>& dependencies = {}) {
-    return dispatch_kernel_helper<dir, T_in, T_out, SYCLFFT_SUBGROUP_SIZES>(in, out, scale_factor, dependencies);
+    return dispatch_kernel_helper<dir, T_in, T_out, SYCLFFT_SUBGROUP_SIZES>(in, out, dependencies);
   }
 
   /**
    * Helper for dispatching the kernel with the first subgroup size that is supported by the device.
    *
    * @tparam dir FFT direction, takes either direction::FORWARD or direction::BACKWARD
-<<<<<<< HEAD
    * @tparam T_in Type of the input buffer or USM pointer
    * @tparam T_out Type of the output buffer or USM pointer
    * @tparam sg_size first subgroup size
@@ -363,60 +347,43 @@
    * @return sycl::event
    */
   template <direction dir, typename T_in, typename T_out, int sg_size, int... other_sg_sizes>
-  sycl::event dispatch_kernel_helper(const T_in in, T_out out, Scalar scale_factor = 1.0f,
+  sycl::event dispatch_kernel_helper(const T_in in, T_out out,
                                      const std::vector<sycl::event>& dependencies = {}) {
     if (sg_size == used_sg_size) {
-      return run_kernel<dir, sg_size>(in, out, scale_factor, dependencies);
+      std::size_t fft_size = params.lengths[0];  // 1d only for now
+      std::size_t input_distance;
+      std::size_t output_distance;
+      Scalar scale_factor;
+      if constexpr (dir == direction::FORWARD) {
+        input_distance = params.forward_distance;
+        output_distance = params.backward_distance;
+        scale_factor = params.forward_scale;
+      } else {
+        input_distance = params.backward_distance;
+        output_distance = params.forward_distance;
+        scale_factor = params.backward_scale;
+      }
+      if (input_distance == fft_size && output_distance == fft_size) {
+        return run_kernel<dir, detail::transpose::NOT_TRANSPOSED, sg_size>(in, out, scale_factor, dependencies);
+      } else if (input_distance == 1 && output_distance == fft_size && in != out) {
+        return run_kernel<dir, detail::transpose::TRANSPOSED, sg_size>(in, out, scale_factor, dependencies);
+      } else {
+        throw std::runtime_error("Unsupported configuration");
+      }
     }
     if constexpr (sizeof...(other_sg_sizes) == 0) {
       throw std::runtime_error("None of the compiled subgroup sizes are supported by the device!");
     } else {
-      return dispatch_kernel_helper<dir, T_in, T_out, other_sg_sizes...>(in, out, scale_factor, dependencies);
+      return dispatch_kernel_helper<dir, T_in, T_out, other_sg_sizes...>(in, out, dependencies);
     }
   }
 
   /**
    * Common interface to run the kernel called by compute_forward and compute_backward
-   *
-   * @tparam dir FFT direction, takes either direction::FORWARD or direction::BACKWARD
-   * @tparam subgroup_size size of the subgroup
-=======
-   * @tparam T_in Type of the input USM pointer
-   * @tparam T_out Type of the output USM pointer
-   * @param in USM pointer to memory containing input data
-   * @param out USM pointer to memory containing output data
-   * @param dependencies events that must complete before the computation
-   * @return sycl::event
-   */
-  template <direction dir, typename T_in, typename T_out>
-  inline sycl::event dispatch_compute(const T_in in, T_out out, const std::vector<sycl::event>& dependencies = {}) {
-    std::size_t fft_size = params.lengths[0];  // 1d only for now
-    std::size_t input_distance;
-    std::size_t output_distance;
-    Scalar scale_factor;
-    if constexpr (dir == direction::FORWARD) {
-      input_distance = params.forward_distance;
-      output_distance = params.backward_distance;
-      scale_factor = params.forward_scale;
-    } else {
-      input_distance = params.backward_distance;
-      output_distance = params.forward_distance;
-      scale_factor = params.backward_scale;
-    }
-    if (input_distance == fft_size && output_distance == fft_size) {
-      return dispatch_compute_impl<dir, detail::transpose::NOT_TRANSPOSED>(in, out, scale_factor, dependencies);
-    } else if (input_distance == 1 && output_distance == fft_size && in != out) {
-      return dispatch_compute_impl<dir, detail::transpose::TRANSPOSED>(in, out, scale_factor, dependencies);
-    } else {
-      throw std::runtime_error("Unsupported configuration");
-    }
-  }
-  /**
-   * Common interface to dispatch compute called by compute_forward and compute_backward
    *
    * @tparam dir FFT direction, takes either direction::FORWARD or direction::BACKWARD
    * @tparam transpose_in whether input is transposed (interpreting it as a matrix of batch size times FFT size)
->>>>>>> 330a6392
+   * @tparam subgroup_size size of the subgroup
    * @tparam T_in Type of the input USM pointer
    * @tparam T_out Type of the output USM pointer
    * @param in USM pointer to memory containing input data
@@ -425,20 +392,11 @@
    * @param dependencies events that must complete before the computation
    * @return sycl::event
    */
-<<<<<<< HEAD
-  template <direction dir, int subgroup_size, typename T_in, typename T_out>
-  sycl::event run_kernel(const T_in* in, T_out* out, Scalar scale_factor = 1.0f,
-                         const std::vector<sycl::event>& dependencies = {}) {
-    std::size_t n_transforms = params.number_of_transforms;
-    std::size_t fft_size = params.lengths[0];  // 1d only for now
-=======
-  template <direction dir, detail::transpose transpose_in, typename T_in, typename T_out>
-  sycl::event dispatch_compute_impl(const T_in in, T_out out, Scalar scale_factor,
+  template <direction dir, detail::transpose transpose_in, int subgroup_size, typename T_in, typename T_out>
+  sycl::event run_kernel(const T_in in, T_out out, Scalar scale_factor,
                                     const std::vector<sycl::event>& dependencies) {
     std::size_t n_transforms = params.number_of_transforms;
     std::size_t fft_size = params.lengths[0];  // 1d only for now
-    const std::size_t subgroup_size = SYCLFFT_TARGET_SUBGROUP_SIZE;
->>>>>>> 330a6392
     std::size_t global_size = detail::get_global_size<Scalar>(fft_size, n_transforms, subgroup_size, n_compute_units);
     auto in_scalar = reinterpret_cast<const Scalar*>(in);
     auto out_scalar = reinterpret_cast<Scalar*>(out);
@@ -449,28 +407,10 @@
       cgh.use_kernel_bundle(exec_bundle);
       sycl::local_accessor<Scalar, 1> loc(local_elements, cgh);
       sycl::local_accessor<Scalar, 1> loc_twiddles(fft_size * 2, cgh);
-<<<<<<< HEAD
-      cgh.parallel_for<detail::usm_kernel<Scalar, Domain, dir, subgroup_size>>(
+      cgh.parallel_for<detail::usm_kernel<Scalar, Domain, dir, transpose_in, subgroup_size>>(
           sycl::nd_range<1>{{global_size}, {subgroup_size * SYCLFFT_SGS_IN_WG}}, [=
       ](sycl::nd_item<1> it, sycl::kernel_handler kh) [[sycl::reqd_sub_group_size(subgroup_size)]] {
-            detail::dispatcher<dir, subgroup_size>(in_scalar, out_scalar, loc, loc_twiddles,
-                                                   kh.get_specialization_constant<fft_size_spec_const>(), n_transforms,
-                                                   it, twiddles_local, scale_factor);
-          });
-    });
-  }
-
-  /**
-   * @brief Common interface to run the kernel called by compute_forward and compute_backward
-   *
-   * @tparam dir FFT direction, takes either direction::FORWARD or direction::BACKWARD
-   * @tparam subgroup_size size of the subgroup
-   * @tparam dim Dimention of the buffer
-=======
-      cgh.parallel_for<detail::usm_kernel<Scalar, Domain, dir, transpose_in>>(
-          sycl::nd_range<1>{{global_size}, {subgroup_size * SYCLFFT_SGS_IN_WG}}, [=
-      ](sycl::nd_item<1> it, sycl::kernel_handler kh) [[sycl::reqd_sub_group_size(SYCLFFT_TARGET_SUBGROUP_SIZE)]] {
-            detail::dispatcher<dir, transpose_in>(in_scalar, out_scalar, &loc[0], &loc_twiddles[0],
+            detail::dispatcher<dir, transpose_in, subgroup_size>(in_scalar, out_scalar, &loc[0], &loc_twiddles[0],
                                                   kh.get_specialization_constant<fft_size_spec_const>(), n_transforms,
                                                   it, twiddles_ptr, scale_factor);
           });
@@ -481,60 +421,37 @@
    * Common interface to dispatch compute called by compute_forward and compute_backward
    *
    * @tparam dir FFT direction, takes either direction::FORWARD or direction::BACKWARD
+   * @tparam subgroup_size size of the subgroup
    * @tparam transpose_in whether input is transposed (interpreting it as a matrix of batch size times FFT size)
->>>>>>> 330a6392
    * @tparam T Type of buffer
    * @param in buffer containing input data
    * @param out buffer containing output data
    * @param scale_factor Value with which the result of the FFT will be multiplied
    * @param dependencies events that must complete before the computation
    */
-<<<<<<< HEAD
-  template <direction dir, int subgroup_size, int dim, typename T>
-  sycl::event run_kernel(const sycl::buffer<T, dim>& in, sycl::buffer<T, dim>& out, Scalar scale_factor = 1.0f,
-                         const std::vector<sycl::event>& dependencies = {}) {
-    std::size_t n_transforms = params.number_of_transforms;
-    std::size_t fft_size = params.lengths[0];  // 1d only for now
-=======
-  template <direction dir, detail::transpose transpose_in, typename T>
-  sycl::event dispatch_compute_impl(const sycl::buffer<T, 1>& in, sycl::buffer<T, 1>& out, Scalar scale_factor,
+  template <direction dir, detail::transpose transpose_in, int subgroup_size, typename T>
+  sycl::event run_kernel(const sycl::buffer<T, 1>& in, sycl::buffer<T, 1>& out, Scalar scale_factor,
                                     const std::vector<sycl::event>& dependencies) {
     std::size_t n_transforms = params.number_of_transforms;
     std::size_t fft_size = params.lengths[0];  // 1d only for now
-    const std::size_t subgroup_size = SYCLFFT_TARGET_SUBGROUP_SIZE;
->>>>>>> 330a6392
     std::size_t global_size = detail::get_global_size<Scalar>(fft_size, n_transforms, subgroup_size, n_compute_units);
     auto in_scalar = in.template reinterpret<Scalar, 1>(2 * in.size());
     auto out_scalar = out.template reinterpret<Scalar, 1>(2 * out.size());
     const Scalar* twiddles_ptr = twiddles_forward;
     std::size_t local_elements = detail::num_scalars_in_local_mem<Scalar>(fft_size, subgroup_size);
     return queue.submit([&](sycl::handler& cgh) {
-<<<<<<< HEAD
-      auto in_acc = in_scalar.template get_access<sycl::access::mode::read>(cgh);
-      auto out_acc = out_scalar.template get_access<sycl::access::mode::write>(cgh);
-      sycl::local_accessor<Scalar, 1> loc(local_elements, cgh);
-      sycl::local_accessor<Scalar, 1> loc_twiddles(fft_size * 2, cgh);
-      cgh.use_kernel_bundle(exec_bundle);
-      cgh.parallel_for<detail::buffer_kernel<Scalar, Domain, dir, subgroup_size>>(
-          sycl::nd_range<1>{{global_size}, {subgroup_size * SYCLFFT_SGS_IN_WG}}, [=
-      ](sycl::nd_item<1> it, sycl::kernel_handler kh) [[sycl::reqd_sub_group_size(subgroup_size)]] {
-            detail::dispatcher<dir, subgroup_size>(in_acc.get_pointer(), out_acc.get_pointer(), loc, loc_twiddles,
-                                                   kh.get_specialization_constant<fft_size_spec_const>(), n_transforms,
-                                                   it, twiddles_local, scale_factor);
-=======
       cgh.depends_on(dependencies);
       sycl::accessor in_acc{in_scalar, cgh, sycl::read_only};
       sycl::accessor out_acc{out_scalar, cgh, sycl::write_only};
       sycl::local_accessor<Scalar, 1> loc(local_elements, cgh);
       sycl::local_accessor<Scalar, 1> loc_twiddles(fft_size * 2, cgh);
       cgh.use_kernel_bundle(exec_bundle);
-      cgh.parallel_for<detail::buffer_kernel<Scalar, Domain, dir, transpose_in>>(
+      cgh.parallel_for<detail::buffer_kernel<Scalar, Domain, dir, transpose_in, subgroup_size>>(
           sycl::nd_range<1>{{global_size}, {subgroup_size * SYCLFFT_SGS_IN_WG}}, [=
-      ](sycl::nd_item<1> it, sycl::kernel_handler kh) [[sycl::reqd_sub_group_size(SYCLFFT_TARGET_SUBGROUP_SIZE)]] {
-            detail::dispatcher<dir, transpose_in>(&in_acc[0], &out_acc[0], &loc[0], &loc_twiddles[0],
+      ](sycl::nd_item<1> it, sycl::kernel_handler kh) [[sycl::reqd_sub_group_size(subgroup_size)]] {
+            detail::dispatcher<dir, transpose_in, subgroup_size>(&in_acc[0], &out_acc[0], &loc[0], &loc_twiddles[0],
                                                   kh.get_specialization_constant<fft_size_spec_const>(), n_transforms,
                                                   it, twiddles_ptr, scale_factor);
->>>>>>> 330a6392
           });
     });
   }
