/***************************************************************************
 *
 *  Copyright (C) Codeplay Software Ltd.
 *
 *  Licensed under the Apache License, Version 2.0 (the "License");
 *  you may not use this file except in compliance with the License.
 *  You may obtain a copy of the License at
 *
 *      http://www.apache.org/licenses/LICENSE-2.0
 *
 *  Unless required by applicable law or agreed to in writing, software
 *  distributed under the License is distributed on an "AS IS" BASIS,
 *  WITHOUT WARRANTIES OR CONDITIONS OF ANY KIND, either express or implied.
 *  See the License for the specific language governing permissions and
 *  limitations under the License.
 *
 *  Codeplay's SYCL-FFT
 *
 **************************************************************************/

#ifndef SYCL_FFT_DESCRIPTOR_HPP
#define SYCL_FFT_DESCRIPTOR_HPP

#include <enums.hpp>
#include <general/dispatcher.hpp>

#include <sycl/sycl.hpp>

#include <complex>
#include <cstdint>
#include <functional>
#include <numeric>
#include <vector>

namespace sycl_fft {

namespace detail {

// kernel names
template <typename Scalar, domain Domain, direction dir, detail::transpose transpose_in, int sg_size>
class buffer_kernel;
template <typename Scalar, domain Domain, direction dir, detail::transpose transpose_in, int sg_size>
class usm_kernel;
}  // namespace detail

// forward declaration
template <typename Scalar, domain Domain>
struct descriptor;

// specialization constants
constexpr static sycl::specialization_id<std::size_t> fft_size_spec_const{};

/*
Compute functions in the `committed_descriptor` call `dispatch_kernel` and `dispatch_kernel_helper`. These two functions
ensure the kernel is run with a supported subgroup size. Next `dispatch_kernel_helper` calls `run_kernel`. There are two
overloads of `run_kernel`, one for buffer interfaces and one for USM. `run_kernel` handles differences between forward
and backward computations, casts the memory (USM or buffers) from complex to scalars and launches the kernel.

Many of the parameters for the kernel, such as number of workitems launched and the required size of local allocations
are determined by the helpers `num_scalars_in_local_mem` and `get_global_size` from `dispatcher.hpp`. The kernel calls
`dispatcher`. From here on, each function has only one templated overload that handles both directions of transforms and
buffer and USM memory.

`dispatcher` determines which implementation to use for the particular FFT size and calls one of
the dispatcher functions for the particular implementation: `workitem_dispatcher` or `subgroup_dispatcher`. In case of
subgroup, it also factors the FFT size into one factor that fits into individual workitem and one that can be done
across workitems in a subgroup. `dispatcher` and all other device functions make no assumptions on the size of a work
group or the number of workgroups in a kernel. These numbers can be tuned for each device. TODO: currently we always
test one subgroup per workgroup, so more may or may not actually work correctly.

Both dispatcher functions are there to make the size of the FFT that is handled by the individual workitems compile time
constant. `subgroup_dispatcher` also calls `cross_sg_dispatcher` that makes the cross-subgroup factor of FFT size
compile time constant. They do that by using a switch on the FFT size for one workitem, before calling `workitem_impl`
or `subgroup_impl` respectively. The `_impl` functions take the FFT size for one workitem as a template parameter. Only
the calls that are determined to fit into available registers (depending on the value of SYCLFFT_TARGET_REGS_PER_WI
macro) are actually instantiated.

The `workitem_impl` and `subgroup_impl` functions iterate over the batch of problems, loading data for each first in
local memory then from there into private one. This is done in these two steps to avoid non-coalesced global memory
accesses. `workitem_impl` loads one problem per workitem and `subgroup_impl` loads one problem per subgroup. After doing
computations by the calls to `wi_dft` for workitem and `sg_dft` for subgroup the data is written out, going through
local memory again.

The computational parts of the implementations are further documented in files with their implementations `workitem.hpp`
and `subgroup.hpp`.
*/

/**
 * A committed descriptor that contains everything that is needed to run FFT.
 *
 * @tparam Scalar type of the scalar used for computations
 * @tparam Domain domain of the FFT
 */
template <typename Scalar, domain Domain>
class committed_descriptor {
  using complex_type = std::complex<Scalar>;

  friend struct descriptor<Scalar, Domain>;
  descriptor<Scalar, Domain> params;
  sycl::queue queue;
  sycl::device dev;
  sycl::context ctx;
  std::size_t n_compute_units;
  std::vector<std::size_t> supported_sg_sizes;
  sycl::kernel_bundle<sycl::bundle_state::executable> exec_bundle;
  int used_sg_size;
  Scalar* twiddles_forward;

  /**
   * Builds the kernel bundle with appropriate values of specialization constants for the first supported subgroup size.
   *
   * @tparam sg_size first subgroup size
   * @tparam other_sg_sizes other subgroup sizes
   * @return sycl::kernel_bundle<sycl::bundle_state::executable>
   */

  template <int sg_size, int... other_sg_sizes>
  sycl::kernel_bundle<sycl::bundle_state::executable> build_w_spec_const() {
    // This function is called from constructor initializer list and it accesses other data members of the class. These
    // are already initialized by the time this is called only if they are declared in the class definition before the
    // member that is initialized by this function.
    if (std::count(supported_sg_sizes.begin(), supported_sg_sizes.end(), sg_size)) {
      std::vector<sycl::kernel_id> ids;
      // if not used, some kernels might be optimized away in AOT compilation and not available here
      try {
        ids.push_back(sycl::get_kernel_id<detail::buffer_kernel<Scalar, Domain, direction::FORWARD,
                                                                detail::transpose::NOT_TRANSPOSED, sg_size>>());
      } catch (...) {
      }
      try {
        ids.push_back(sycl::get_kernel_id<detail::buffer_kernel<Scalar, Domain, direction::BACKWARD,
                                                                detail::transpose::NOT_TRANSPOSED, sg_size>>());
      } catch (...) {
      }
      try {
        ids.push_back(
            sycl::get_kernel_id<
                detail::usm_kernel<Scalar, Domain, direction::FORWARD, detail::transpose::NOT_TRANSPOSED, sg_size>>());
      } catch (...) {
      }
      try {
        ids.push_back(
            sycl::get_kernel_id<
                detail::usm_kernel<Scalar, Domain, direction::BACKWARD, detail::transpose::NOT_TRANSPOSED, sg_size>>());
      } catch (...) {
      }
      try {
        ids.push_back(
            sycl::get_kernel_id<
                detail::buffer_kernel<Scalar, Domain, direction::FORWARD, detail::transpose::TRANSPOSED, sg_size>>());
      } catch (...) {
      }
      try {
        ids.push_back(
            sycl::get_kernel_id<
                detail::buffer_kernel<Scalar, Domain, direction::BACKWARD, detail::transpose::TRANSPOSED, sg_size>>());
      } catch (...) {
      }
      try {
        ids.push_back(
            sycl::get_kernel_id<
                detail::usm_kernel<Scalar, Domain, direction::FORWARD, detail::transpose::TRANSPOSED, sg_size>>());
      } catch (...) {
      }
      try {
        ids.push_back(
            sycl::get_kernel_id<
                detail::usm_kernel<Scalar, Domain, direction::BACKWARD, detail::transpose::TRANSPOSED, sg_size>>());
      } catch (...) {
      }
      if (sycl::is_compatible(ids, dev)) {
        auto in_bundle = sycl::get_kernel_bundle<sycl::bundle_state::input>(queue.get_context(), ids);
        in_bundle.template set_specialization_constant<fft_size_spec_const>(params.lengths[0]);
        try {
          used_sg_size = sg_size;
          return sycl::build(in_bundle);
        } catch (std::exception& e) {
          std::cerr << "Build for subgroup size " << sg_size << " failed with message:\n" << e.what() << std::endl;
        }
      }
    }
    if constexpr (sizeof...(other_sg_sizes) == 0) {
      throw std::runtime_error("None of the compiled subgroup sizes are supported by the device!");
    } else {
      return build_w_spec_const<other_sg_sizes...>();
    }
  }

  /**
   * Constructor.
   *
   * @param params descriptor this is created from
   * @param queue queue to use when enqueueing device work
   */
  committed_descriptor(const descriptor<Scalar, Domain>& params, sycl::queue& queue)
      : params{params},
        queue(queue),
        dev(queue.get_device()),
        ctx(queue.get_context()),
        // get some properties we will use for tunning
        n_compute_units(dev.get_info<sycl::info::device::max_compute_units>()),
        supported_sg_sizes(dev.get_info<sycl::info::device::sub_group_sizes>()),
        // compile the kernels
        exec_bundle(build_w_spec_const<SYCLFFT_SUBGROUP_SIZES>()) {
    // TODO: check and support all the parameter values
    if (params.lengths.size() != 1) {
      throw std::runtime_error("SYCL-FFT only supports 1D FFT for now");
    }

    // get some properties we will use for tuning
    n_compute_units = dev.get_info<sycl::info::device::max_compute_units>();
<<<<<<< HEAD
    twiddles_forward = detail::calculate_twiddles<Scalar>(queue, params.lengths[0], used_sg_size);
=======
    std::size_t local_memory_size = queue.get_device().get_info<sycl::info::device::local_mem_size>();
    size_t factor1 = detail::factorize(params.lengths[0]);
    size_t factor2 = params.lengths[0] / factor1;
    // the local memory required for one fft and sub-fft twiddles
    std::size_t minimum_local_mem_required =
        (detail::num_scalars_in_local_mem<Scalar>(params.lengths[0], SYCLFFT_TARGET_SUBGROUP_SIZE) + factor1 +
         factor2) *
        sizeof(Scalar);
    if (!detail::fits_in_wi<Scalar>(factor2)) {
      if (minimum_local_mem_required > local_memory_size) {
        throw std::runtime_error("Insufficient amount of local memory available: " + std::to_string(local_memory_size) +
                                 " Required: " + std::to_string(minimum_local_mem_required));
      }
    }
    twiddles_forward = detail::calculate_twiddles<Scalar>(queue, params.lengths[0], SYCLFFT_TARGET_SUBGROUP_SIZE);
    detail::populate_wg_twiddles<Scalar>(params.lengths[0], twiddles_forward + 2 * (factor1 + factor2), queue);
>>>>>>> caa74258
  }

 public:
  static_assert(std::is_same_v<Scalar, float> || std::is_same_v<Scalar, double>,
                "Scalar must be either float or double!");
  /**
   * Alias for `Scalar`.
   */
  using scalar_type = Scalar;
  /**
   * Alias for `Domain`.
   */
  static constexpr domain domain_value = Domain;

  /**
   * Destructor
   */
  ~committed_descriptor() {
    queue.wait();
    if (twiddles_forward != nullptr) {
      sycl::free(twiddles_forward, queue);
    }
  }

  /**
   * Computes in-place forward FFT, working on a buffer.
   *
   * @param inout buffer containing input and output data
   */
  void compute_forward(sycl::buffer<complex_type, 1>& inout) {
    // For now we can just call out-of-place implementation.
    // This might need to be changed once we implement support for large sizes that work in global memory.
    compute_forward(inout, inout);
  }

  /**
   * Computes in-place backward FFT, working on a buffer.
   *
   * @param inout buffer containing input and output data
   */
  void compute_backward(sycl::buffer<complex_type, 1>& inout) {
    // For now we can just call out-of-place implementation.
    // This might need to be changed once we implement support for large sizes that work in global memory.
    compute_backward(inout, inout);
  }

  /**
   * Computes out-of-place forward FFT, working on buffers.
   *
   * @param in buffer containing input data
   * @param out buffer containing output data
   */
  void compute_forward(const sycl::buffer<complex_type, 1>& in, sycl::buffer<complex_type, 1>& out) {
    dispatch_kernel<direction::FORWARD>(in, out);
  }

  /**
   * Compute out of place backward FFT, working on buffers
   *
   * @param in buffer containing input data
   * @param out buffer containing output data
   */
  void compute_backward(const sycl::buffer<complex_type, 1>& in, sycl::buffer<complex_type, 1>& out) {
    dispatch_kernel<direction::BACKWARD>(in, out);
  }

  /**
   * Computes in-place forward FFT, working on USM memory.
   *
   * @param inout USM pointer to memory containing input and output data
   * @param dependencies events that must complete before the computation
   * @return sycl::event associated with this computation
   */
  sycl::event compute_forward(complex_type* inout, const std::vector<sycl::event>& dependencies = {}) {
    // For now we can just call out-of-place implementation.
    // This might need to be changed once we implement support for large sizes that work in global memory.
    return compute_forward(inout, inout, dependencies);
  }

  /**
   * Computes in-place backward FFT, working on USM memory.
   *
   * @param inout USM pointer to memory containing input and output data
   * @param dependencies events that must complete before the computation
   * @return sycl::event associated with this computation
   */
  sycl::event compute_backward(complex_type* inout, const std::vector<sycl::event>& dependencies = {}) {
    return compute_backward(inout, inout, dependencies);
  }

  /**
   * Computes out-of-place forward FFT, working on USM memory.
   *
   * @param in USM pointer to memory containing input data
   * @param out USM pointer to memory containing output data
   * @param dependencies events that must complete before the computation
   * @return sycl::event associated with this computation
   */
  sycl::event compute_forward(const complex_type* in, complex_type* out,
                              const std::vector<sycl::event>& dependencies = {}) {
    return dispatch_kernel<direction::FORWARD>(in, out, dependencies);
  }

  /**
   * Computes out-of-place backward FFT, working on USM memory.
   *
   * @param in USM pointer to memory containing input data
   * @param out USM pointer to memory containing output data
   * @param dependencies events that must complete before the computation
   * @return sycl::event associated with this computation
   */
  sycl::event compute_backward(const complex_type* in, complex_type* out,
                               const std::vector<sycl::event>& dependencies = {}) {
    return dispatch_kernel<direction::BACKWARD>(in, out, dependencies);
  }

  committed_descriptor& operator=(const committed_descriptor&) = delete;
  committed_descriptor(const committed_descriptor&) = delete;

 private:
  /**
   * Dispatches the kernel with the first subgroup size that is supported by the device.
   *
   * @tparam dir FFT direction, takes either direction::FORWARD or direction::BACKWARD
   * @tparam T_in Type of the input buffer or USM pointer
   * @tparam T_out Type of the output buffer or USM pointer
   * @param in buffer or USM pointer to memory containing input data
   * @param out buffer or USM pointer to memory containing output data
   * @param dependencies events that must complete before the computation
   * @return sycl::event
   */
  template <direction dir, typename T_in, typename T_out>
  sycl::event dispatch_kernel(const T_in in, T_out out, const std::vector<sycl::event>& dependencies = {}) {
    return dispatch_kernel_helper<dir, T_in, T_out, SYCLFFT_SUBGROUP_SIZES>(in, out, dependencies);
  }

  /**
   * Helper for dispatching the kernel with the first subgroup size that is supported by the device.
   *
   * @tparam dir FFT direction, takes either direction::FORWARD or direction::BACKWARD
   * @tparam T_in Type of the input buffer or USM pointer
   * @tparam T_out Type of the output buffer or USM pointer
   * @tparam sg_size first subgroup size
   * @tparam other_sg_sizes other subgroup sizes
   * @param in buffer or USM pointer to memory containing input data
   * @param out buffer or USM pointer to memory containing output data
   * @param dependencies events that must complete before the computation
   * @return sycl::event
   */
  template <direction dir, typename T_in, typename T_out, int sg_size, int... other_sg_sizes>
  sycl::event dispatch_kernel_helper(const T_in in, T_out out, const std::vector<sycl::event>& dependencies = {}) {
    if (sg_size == used_sg_size) {
      std::size_t fft_size = params.lengths[0];  // 1d only for now
      std::size_t input_distance;
      std::size_t output_distance;
      Scalar scale_factor;
      if constexpr (dir == direction::FORWARD) {
        input_distance = params.forward_distance;
        output_distance = params.backward_distance;
        scale_factor = params.forward_scale;
      } else {
        input_distance = params.backward_distance;
        output_distance = params.forward_distance;
        scale_factor = params.backward_scale;
      }
      if (input_distance == fft_size && output_distance == fft_size) {
        return run_kernel<dir, detail::transpose::NOT_TRANSPOSED, sg_size>(in, out, scale_factor, dependencies);
      } else if (input_distance == 1 && output_distance == fft_size && in != out) {
        return run_kernel<dir, detail::transpose::TRANSPOSED, sg_size>(in, out, scale_factor, dependencies);
      } else {
        throw std::runtime_error("Unsupported configuration");
      }
    }
    if constexpr (sizeof...(other_sg_sizes) == 0) {
      throw std::runtime_error("None of the compiled subgroup sizes are supported by the device!");
    } else {
      return dispatch_kernel_helper<dir, T_in, T_out, other_sg_sizes...>(in, out, dependencies);
    }
  }

  /**
   * Common interface to run the kernel called by compute_forward and compute_backward
   *
   * @tparam dir FFT direction, takes either direction::FORWARD or direction::BACKWARD
   * @tparam transpose_in whether input is transposed (interpreting it as a matrix of batch size times FFT size)
   * @tparam Subgroup_size size of the subgroup
   * @tparam T_in Type of the input USM pointer
   * @tparam T_out Type of the output USM pointer
   * @param in USM pointer to memory containing input data
   * @param out USM pointer to memory containing output data
   * @param scale_factor Value with which the result of the FFT will be multiplied
   * @param dependencies events that must complete before the computation
   * @return sycl::event
   */
  template <direction dir, detail::transpose transpose_in, int Subgroup_size, typename T_in, typename T_out>
  sycl::event run_kernel(const T_in in, T_out out, Scalar scale_factor, const std::vector<sycl::event>& dependencies) {
    std::size_t n_transforms = params.number_of_transforms;
    std::size_t fft_size = params.lengths[0];  // 1d only for now
    std::size_t global_size = detail::get_global_size<Scalar>(fft_size, n_transforms, Subgroup_size, n_compute_units);
    auto in_scalar = reinterpret_cast<const Scalar*>(in);
    auto out_scalar = reinterpret_cast<Scalar*>(out);
    std::size_t twiddle_elements = detail::num_scalars_in_twiddles<Scalar>(fft_size, subgroup_size);
    const Scalar* twiddles_ptr = twiddles_forward;
    std::size_t local_elements = detail::num_scalars_in_local_mem<Scalar>(fft_size, Subgroup_size);
    return queue.submit([&](sycl::handler& cgh) {
      cgh.depends_on(dependencies);
      cgh.use_kernel_bundle(exec_bundle);
      sycl::local_accessor<Scalar, 1> loc(local_elements, cgh);
<<<<<<< HEAD
      sycl::local_accessor<Scalar, 1> loc_twiddles(fft_size * 2, cgh);
      cgh.parallel_for<detail::usm_kernel<Scalar, Domain, dir, transpose_in, Subgroup_size>>(
          sycl::nd_range<1>{{global_size}, {Subgroup_size * SYCLFFT_SGS_IN_WG}}, [=
      ](sycl::nd_item<1> it, sycl::kernel_handler kh) [[sycl::reqd_sub_group_size(Subgroup_size)]] {
            detail::dispatcher<dir, transpose_in, Subgroup_size>(in_scalar, out_scalar, &loc[0], &loc_twiddles[0],
                                                                 kh.get_specialization_constant<fft_size_spec_const>(),
                                                                 n_transforms, it, twiddles_ptr, scale_factor);
          });
=======
      sycl::local_accessor<Scalar, 1> loc_twiddles(twiddle_elements, cgh);
      cgh.parallel_for<detail::usm_kernel<Scalar, Domain, dir, transpose_in>>(
          sycl::nd_range<1>{{global_size}, {subgroup_size * SYCLFFT_SGS_IN_WG}},
          [=](sycl::nd_item<1> it, sycl::kernel_handler kh)
              [[sycl::reqd_sub_group_size(SYCLFFT_TARGET_SUBGROUP_SIZE)]] {
                detail::dispatcher<dir, transpose_in>(in_scalar, out_scalar, &loc[0], &loc_twiddles[0],
                                                      kh.get_specialization_constant<fft_size_spec_const>(),
                                                      n_transforms, it, twiddles_ptr, scale_factor);
              });
>>>>>>> caa74258
    });
  }

  /**
   * Common interface to dispatch compute called by compute_forward and compute_backward
   *
   * @tparam dir FFT direction, takes either direction::FORWARD or direction::BACKWARD
   * @tparam Subgroup_size size of the subgroup
   * @tparam transpose_in whether input is transposed (interpreting it as a matrix of batch size times FFT size)
   * @tparam T Type of buffer
   * @param in buffer containing input data
   * @param out buffer containing output data
   * @param scale_factor Value with which the result of the FFT will be multiplied
   * @param dependencies events that must complete before the computation
   */
  template <direction dir, detail::transpose transpose_in, int Subgroup_size, typename T>
  sycl::event run_kernel(const sycl::buffer<T, 1>& in, sycl::buffer<T, 1>& out, Scalar scale_factor,
                         const std::vector<sycl::event>& dependencies) {
    std::size_t n_transforms = params.number_of_transforms;
    std::size_t fft_size = params.lengths[0];  // 1d only for now
    std::size_t global_size = detail::get_global_size<Scalar>(fft_size, n_transforms, Subgroup_size, n_compute_units);
    auto in_scalar = in.template reinterpret<Scalar, 1>(2 * in.size());
    auto out_scalar = out.template reinterpret<Scalar, 1>(2 * out.size());
    std::size_t twiddle_elements = detail::num_scalars_in_twiddles<Scalar>(fft_size, subgroup_size);
    const Scalar* twiddles_ptr = twiddles_forward;
    std::size_t local_elements = detail::num_scalars_in_local_mem<Scalar>(fft_size, Subgroup_size);
    return queue.submit([&](sycl::handler& cgh) {
      cgh.depends_on(dependencies);
      sycl::accessor in_acc{in_scalar, cgh, sycl::read_only};
      sycl::accessor out_acc{out_scalar, cgh, sycl::write_only};
      sycl::local_accessor<Scalar, 1> loc(local_elements, cgh);
      sycl::local_accessor<Scalar, 1> loc_twiddles(twiddle_elements, cgh);
      cgh.use_kernel_bundle(exec_bundle);
<<<<<<< HEAD
      cgh.parallel_for<detail::buffer_kernel<Scalar, Domain, dir, transpose_in, Subgroup_size>>(
          sycl::nd_range<1>{{global_size}, {Subgroup_size * SYCLFFT_SGS_IN_WG}}, [=
      ](sycl::nd_item<1> it, sycl::kernel_handler kh) [[sycl::reqd_sub_group_size(Subgroup_size)]] {
            detail::dispatcher<dir, transpose_in, Subgroup_size>(&in_acc[0], &out_acc[0], &loc[0], &loc_twiddles[0],
                                                                 kh.get_specialization_constant<fft_size_spec_const>(),
                                                                 n_transforms, it, twiddles_ptr, scale_factor);
          });
=======
      cgh.parallel_for<detail::buffer_kernel<Scalar, Domain, dir, transpose_in>>(
          sycl::nd_range<1>{{global_size}, {subgroup_size * SYCLFFT_SGS_IN_WG}},
          [=](sycl::nd_item<1> it, sycl::kernel_handler kh)
              [[sycl::reqd_sub_group_size(SYCLFFT_TARGET_SUBGROUP_SIZE)]] {
                detail::dispatcher<dir, transpose_in>(&in_acc[0], &out_acc[0], &loc[0], &loc_twiddles[0],
                                                      kh.get_specialization_constant<fft_size_spec_const>(),
                                                      n_transforms, it, twiddles_ptr, scale_factor);
              });
>>>>>>> caa74258
    });
  }
};

/**
 * A descriptor containing FFT problem parameters.
 *
 * @tparam Scalar type of the scalar used for computations
 * @tparam Domain domain of the FFT
 */
template <typename Scalar, domain Domain>
struct descriptor {
  std::vector<std::size_t> lengths;
  Scalar forward_scale = 1;
  Scalar backward_scale = 1;
  std::size_t number_of_transforms = 1;
  complex_storage complex_storage = complex_storage::COMPLEX;
  placement placement = placement::OUT_OF_PLACE;
  std::vector<std::size_t> forward_strides;
  std::vector<std::size_t> backward_strides;
  std::size_t forward_distance = 1;
  std::size_t backward_distance = 1;
  // TODO: add TRANSPOSE, WORKSPACE and ORDERING if we determine they make sense

  /**
   * Construct a new descriptor object.
   *
   * @param lengths size of the FFT transform
   */
  explicit descriptor(std::vector<std::size_t> lengths) : lengths(lengths), forward_strides{1}, backward_strides{1} {
    // TODO: properly set default values for forward_strides, backward_strides, forward_distance, backward_distance
    forward_distance = lengths[0];
    backward_distance = lengths[0];
    for (auto l : lengths) {
      backward_scale *= Scalar(1) / static_cast<Scalar>(l);
    }
  }

  /**
   * Commits the descriptor, precalculating what can be done in advance.
   *
   * @param queue queue to use for computations
   * @return committed_descriptor<Scalar, Domain>
   */
  committed_descriptor<Scalar, Domain> commit(sycl::queue& queue) { return {*this, queue}; }

  std::size_t get_total_length() const noexcept {
    return std::accumulate(lengths.begin(), lengths.end(), 1LU, std::multiplies<std::size_t>());
  }
};

}  // namespace sycl_fft

#endif<|MERGE_RESOLUTION|>--- conflicted
+++ resolved
@@ -209,15 +209,12 @@
 
     // get some properties we will use for tuning
     n_compute_units = dev.get_info<sycl::info::device::max_compute_units>();
-<<<<<<< HEAD
-    twiddles_forward = detail::calculate_twiddles<Scalar>(queue, params.lengths[0], used_sg_size);
-=======
     std::size_t local_memory_size = queue.get_device().get_info<sycl::info::device::local_mem_size>();
     size_t factor1 = detail::factorize(params.lengths[0]);
     size_t factor2 = params.lengths[0] / factor1;
     // the local memory required for one fft and sub-fft twiddles
     std::size_t minimum_local_mem_required =
-        (detail::num_scalars_in_local_mem<Scalar>(params.lengths[0], SYCLFFT_TARGET_SUBGROUP_SIZE) + factor1 +
+        (detail::num_scalars_in_local_mem<Scalar>(params.lengths[0], used_sg_size) + factor1 +
          factor2) *
         sizeof(Scalar);
     if (!detail::fits_in_wi<Scalar>(factor2)) {
@@ -226,9 +223,8 @@
                                  " Required: " + std::to_string(minimum_local_mem_required));
       }
     }
-    twiddles_forward = detail::calculate_twiddles<Scalar>(queue, params.lengths[0], SYCLFFT_TARGET_SUBGROUP_SIZE);
-    detail::populate_wg_twiddles<Scalar>(params.lengths[0], twiddles_forward + 2 * (factor1 + factor2), queue);
->>>>>>> caa74258
+    twiddles_forward = detail::calculate_twiddles<Scalar>(queue, params.lengths[0], used_sg_size);
+    detail::populate_wg_twiddles<Scalar>(params.lengths[0], used_sg_size, twiddles_forward + 2 * (factor1 + factor2), queue);
   }
 
  public:
@@ -430,33 +426,22 @@
     std::size_t global_size = detail::get_global_size<Scalar>(fft_size, n_transforms, Subgroup_size, n_compute_units);
     auto in_scalar = reinterpret_cast<const Scalar*>(in);
     auto out_scalar = reinterpret_cast<Scalar*>(out);
-    std::size_t twiddle_elements = detail::num_scalars_in_twiddles<Scalar>(fft_size, subgroup_size);
+    std::size_t twiddle_elements = detail::num_scalars_in_twiddles<Scalar>(fft_size, Subgroup_size);
     const Scalar* twiddles_ptr = twiddles_forward;
     std::size_t local_elements = detail::num_scalars_in_local_mem<Scalar>(fft_size, Subgroup_size);
     return queue.submit([&](sycl::handler& cgh) {
       cgh.depends_on(dependencies);
       cgh.use_kernel_bundle(exec_bundle);
       sycl::local_accessor<Scalar, 1> loc(local_elements, cgh);
-<<<<<<< HEAD
-      sycl::local_accessor<Scalar, 1> loc_twiddles(fft_size * 2, cgh);
+      sycl::local_accessor<Scalar, 1> loc_twiddles(twiddle_elements, cgh);
       cgh.parallel_for<detail::usm_kernel<Scalar, Domain, dir, transpose_in, Subgroup_size>>(
-          sycl::nd_range<1>{{global_size}, {Subgroup_size * SYCLFFT_SGS_IN_WG}}, [=
-      ](sycl::nd_item<1> it, sycl::kernel_handler kh) [[sycl::reqd_sub_group_size(Subgroup_size)]] {
-            detail::dispatcher<dir, transpose_in, Subgroup_size>(in_scalar, out_scalar, &loc[0], &loc_twiddles[0],
-                                                                 kh.get_specialization_constant<fft_size_spec_const>(),
-                                                                 n_transforms, it, twiddles_ptr, scale_factor);
-          });
-=======
-      sycl::local_accessor<Scalar, 1> loc_twiddles(twiddle_elements, cgh);
-      cgh.parallel_for<detail::usm_kernel<Scalar, Domain, dir, transpose_in>>(
-          sycl::nd_range<1>{{global_size}, {subgroup_size * SYCLFFT_SGS_IN_WG}},
+          sycl::nd_range<1>{{global_size}, {Subgroup_size * SYCLFFT_SGS_IN_WG}},
           [=](sycl::nd_item<1> it, sycl::kernel_handler kh)
-              [[sycl::reqd_sub_group_size(SYCLFFT_TARGET_SUBGROUP_SIZE)]] {
-                detail::dispatcher<dir, transpose_in>(in_scalar, out_scalar, &loc[0], &loc_twiddles[0],
+              [[sycl::reqd_sub_group_size(Subgroup_size)]] {
+                detail::dispatcher<dir, transpose_in, Subgroup_size>(in_scalar, out_scalar, &loc[0], &loc_twiddles[0],
                                                       kh.get_specialization_constant<fft_size_spec_const>(),
                                                       n_transforms, it, twiddles_ptr, scale_factor);
               });
->>>>>>> caa74258
     });
   }
 
@@ -480,7 +465,7 @@
     std::size_t global_size = detail::get_global_size<Scalar>(fft_size, n_transforms, Subgroup_size, n_compute_units);
     auto in_scalar = in.template reinterpret<Scalar, 1>(2 * in.size());
     auto out_scalar = out.template reinterpret<Scalar, 1>(2 * out.size());
-    std::size_t twiddle_elements = detail::num_scalars_in_twiddles<Scalar>(fft_size, subgroup_size);
+    std::size_t twiddle_elements = detail::num_scalars_in_twiddles<Scalar>(fft_size, Subgroup_size);
     const Scalar* twiddles_ptr = twiddles_forward;
     std::size_t local_elements = detail::num_scalars_in_local_mem<Scalar>(fft_size, Subgroup_size);
     return queue.submit([&](sycl::handler& cgh) {
@@ -490,24 +475,14 @@
       sycl::local_accessor<Scalar, 1> loc(local_elements, cgh);
       sycl::local_accessor<Scalar, 1> loc_twiddles(twiddle_elements, cgh);
       cgh.use_kernel_bundle(exec_bundle);
-<<<<<<< HEAD
       cgh.parallel_for<detail::buffer_kernel<Scalar, Domain, dir, transpose_in, Subgroup_size>>(
-          sycl::nd_range<1>{{global_size}, {Subgroup_size * SYCLFFT_SGS_IN_WG}}, [=
-      ](sycl::nd_item<1> it, sycl::kernel_handler kh) [[sycl::reqd_sub_group_size(Subgroup_size)]] {
-            detail::dispatcher<dir, transpose_in, Subgroup_size>(&in_acc[0], &out_acc[0], &loc[0], &loc_twiddles[0],
-                                                                 kh.get_specialization_constant<fft_size_spec_const>(),
-                                                                 n_transforms, it, twiddles_ptr, scale_factor);
-          });
-=======
-      cgh.parallel_for<detail::buffer_kernel<Scalar, Domain, dir, transpose_in>>(
-          sycl::nd_range<1>{{global_size}, {subgroup_size * SYCLFFT_SGS_IN_WG}},
+          sycl::nd_range<1>{{global_size}, {Subgroup_size * SYCLFFT_SGS_IN_WG}},
           [=](sycl::nd_item<1> it, sycl::kernel_handler kh)
-              [[sycl::reqd_sub_group_size(SYCLFFT_TARGET_SUBGROUP_SIZE)]] {
-                detail::dispatcher<dir, transpose_in>(&in_acc[0], &out_acc[0], &loc[0], &loc_twiddles[0],
+              [[sycl::reqd_sub_group_size(Subgroup_size)]] {
+                detail::dispatcher<dir, transpose_in, Subgroup_size>(&in_acc[0], &out_acc[0], &loc[0], &loc_twiddles[0],
                                                       kh.get_specialization_constant<fft_size_spec_const>(),
                                                       n_transforms, it, twiddles_ptr, scale_factor);
               });
->>>>>>> caa74258
     });
   }
 };
