--- conflicted
+++ resolved
@@ -198,7 +198,7 @@
  * @param twiddles Pointer to twiddles residing in the global memory
  * @param scaling_factor scaling factor applied to the result
  */
-template <direction dir, std::size_t fft_size, typename T>
+template <direction dir, std::size_t fft_size, int Subgroup_size, typename T>
 __attribute__((always_inline)) inline void workgroup_impl(const T* input, T* output, T* loc, T* loc_twiddles,
                                                           std::size_t n_transforms, sycl::nd_item<1> it,
                                                           const T* twiddles, T scaling_factor) {
@@ -211,14 +211,13 @@
   constexpr std::size_t M = fft_size / N;
   const T* wg_twiddles = twiddles + 2 * (M + N);
 
-  global2local<pad::DONT_PAD, level::WORKGROUP>(it, twiddles, loc_twiddles, 2 * (M + N));
+  global2local<pad::DONT_PAD, level::WORKGROUP, Subgroup_size>(it, twiddles, loc_twiddles, 2 * (M + N));
 
   for (std::size_t offset = global_offset; offset <= max_global_offset; offset += offset_increment) {
-    global2local<pad::DO_PAD, level::WORKGROUP>(it, input, loc, 2 * fft_size, offset);
+    global2local<pad::DO_PAD, level::WORKGROUP, Subgroup_size>(it, input, loc, 2 * fft_size, offset);
     sycl::group_barrier(it.get_group());
-    wg_dft<dir, fft_size, N, M>(loc, loc_twiddles, wg_twiddles, it, scaling_factor);
-    local2global_transposed<N, M, SYCLFFT_SGS_IN_WG, SYCLFFT_TARGET_SUBGROUP_SIZE, detail::pad::DO_PAD>(it, loc, output,
-                                                                                                        offset);
+    wg_dft<dir, fft_size, N, M, Subgroup_size>(loc, loc_twiddles, wg_twiddles, it, scaling_factor);
+    local2global_transposed<N, M, SYCLFFT_SGS_IN_WG, Subgroup_size, detail::pad::DO_PAD>(it, loc, output, offset);
   }
 }
 
@@ -353,6 +352,7 @@
  * given problem size
  *
  * @tparam dir Direction of the FFT
+ * @tparam Subgroup_size size of the subgroup
  * @tparam T Scalar type
  *
  * @param input global input pointer
@@ -365,7 +365,7 @@
  * @param twiddles Pointer to twiddles residing in the global memory
  * @param scaling_factor scaling factor applied to the result
  */
-template <direction dir, typename T>
+template <direction dir, int Subgroup_size, typename T>
 __attribute__((always_inline)) inline void workgroup_dispatcher(const T* input, T* output, std::size_t fft_size, T* loc,
                                                                 T* loc_twiddles, std::size_t n_transforms,
                                                                 sycl::nd_item<1> it, const T* twiddles,
@@ -373,7 +373,7 @@
   switch (fft_size) {
 #define SYCL_FFT_WG_DISPATCHER_IMPL(N)                                                                    \
   case N:                                                                                                 \
-    workgroup_impl<dir, N>(input, output, loc, loc_twiddles, n_transforms, it, twiddles, scaling_factor); \
+    workgroup_impl<dir, N, Subgroup_size>(input, output, loc, loc_twiddles, n_transforms, it, twiddles, scaling_factor); \
     break;
     SYCL_FFT_WG_DISPATCHER_IMPL(256)
     SYCL_FFT_WG_DISPATCHER_IMPL(512)
@@ -420,22 +420,11 @@
   int factor_sg = detail::factorize_sg(static_cast<int>(fft_size), static_cast<int>(sg_size));
   int factor_wi = static_cast<int>(fft_size) / factor_sg;
   // Check that fft_size can be represented as an int
-<<<<<<< HEAD
-  if (fft_size <= MAX_FFT_SIZE_WI * sg_size) {
-    int factor_sg = detail::factorize_sg(static_cast<int>(fft_size), static_cast<int>(sg_size));
-    int factor_wi = static_cast<int>(fft_size) / factor_sg;
-    if (fits_in_wi_device<T>(static_cast<std::size_t>(factor_wi))) {
-      subgroup_dispatcher<dir, Subgroup_size>(factor_wi, factor_sg, input, output, loc, loc_twiddles, n_transforms, it,
-                                              twiddles, scaling_factor);
-      return;
-    }
-=======
   if (fft_size <= MAX_FFT_SIZE_WI * sg_size && fits_in_wi_device<T>(static_cast<std::size_t>(factor_wi))) {
-    subgroup_dispatcher<dir>(factor_wi, factor_sg, input, output, loc, loc_twiddles, n_transforms, it, twiddles,
+    subgroup_dispatcher<dir, Subgroup_size>(factor_wi, factor_sg, input, output, loc, loc_twiddles, n_transforms, it, twiddles,
                              scaling_factor);
   } else {
-    workgroup_dispatcher<dir>(input, output, fft_size, loc, loc_twiddles, n_transforms, it, twiddles, scaling_factor);
->>>>>>> caa74258
+    workgroup_dispatcher<dir, Subgroup_size>(input, output, fft_size, loc, loc_twiddles, n_transforms, it, twiddles, scaling_factor);
   }
 }
 
@@ -453,24 +442,10 @@
   if (fits_in_wi<T>(fft_size)) {
     return nullptr;
   }
-  int factor_sg = detail::factorize_sg(static_cast<int>(fft_size), subgroup_size);
+  int factor_sg = detail::factorize_sg(static_cast<int>(fft_size), Subgroup_size);
   int factor_wi = static_cast<int>(fft_size) / factor_sg;
   // Check that fft_size can be represented as an int
-<<<<<<< HEAD
-  if (fft_size <= MAX_FFT_SIZE_WI * static_cast<std::size_t>(Subgroup_size)) {
-    int factor_sg = detail::factorize_sg(static_cast<int>(fft_size), Subgroup_size);
-    int factor_wi = static_cast<int>(fft_size) / factor_sg;
-    if (fits_in_wi<T>(factor_wi)) {
-      T* res = sycl::malloc_device<T>(fft_size * 2, q);
-      sycl::range<2> kernel_range({static_cast<std::size_t>(factor_sg), static_cast<std::size_t>(factor_wi)});
-      q.submit([&](sycl::handler& cgh) {
-        cgh.parallel_for(kernel_range, [=](sycl::item<2> it) {
-          int n = static_cast<int>(it.get_id(0));
-          int k = static_cast<int>(it.get_id(1));
-          sg_calc_twiddles(factor_sg, factor_wi, n, k, res);
-        });
-=======
-  if (fft_size <= MAX_FFT_SIZE_WI * static_cast<std::size_t>(subgroup_size) && detail::fits_in_wi<T>(factor_wi)) {
+  if (fft_size <= MAX_FFT_SIZE_WI * static_cast<std::size_t>(Subgroup_size) && detail::fits_in_wi<T>(factor_wi)) {
     T* res = sycl::malloc_device<T>(fft_size * 2, q);
     sycl::range<2> kernel_range({static_cast<std::size_t>(factor_sg), static_cast<std::size_t>(factor_wi)});
     q.submit([&](sycl::handler& cgh) {
@@ -478,7 +453,6 @@
         int n = static_cast<int>(it.get_id(0));
         int k = static_cast<int>(it.get_id(1));
         sg_calc_twiddles(factor_sg, factor_wi, n, k, res);
->>>>>>> caa74258
       });
     });
     q.wait();  // waiting once here can be better than depending on the event
@@ -487,17 +461,17 @@
   } else {
     std::size_t N = detail::factorize(fft_size);
     std::size_t M = fft_size / N;
-    int factor_sg_M = detail::factorize_sg(static_cast<int>(M), subgroup_size);
+    int factor_sg_M = detail::factorize_sg(static_cast<int>(M), Subgroup_size);
     int factor_wi_M = static_cast<int>(M) / factor_sg_M;
     if (!fits_in_wi<T>(factor_wi_M)) {
       throw std::runtime_error("FFT size " + std::to_string(M) + " is not supported for subgroup_size " +
-                               std::to_string(subgroup_size));
-    }
-    int factor_sg_N = (detail::factorize_sg(static_cast<int>(N), subgroup_size));
+                               std::to_string(Subgroup_size));
+    }
+    int factor_sg_N = (detail::factorize_sg(static_cast<int>(N), Subgroup_size));
     int factor_wi_N = static_cast<int>(N) / factor_sg_N;
     if (!fits_in_wi<T>(factor_wi_N)) {
       throw std::runtime_error("FFT size " + std::to_string(N) + " is not supported for subgroup_size " +
-                               std::to_string(subgroup_size));
+                               std::to_string(Subgroup_size));
     }
     T* res = sycl::malloc_device<T>(2 * (M + N + fft_size), q);
     q.submit([&](sycl::handler& cgh) {
@@ -519,10 +493,6 @@
     q.wait();
     return res;
   }
-<<<<<<< HEAD
-  throw std::runtime_error("FFT size " + std::to_string(fft_size) + " is not supported for Subgroup_size " +
-                           std::to_string(Subgroup_size));
-=======
   return nullptr;
 }
 
@@ -536,14 +506,15 @@
  *
  * @tparam T Scalar type
  * @param fft_size fft problem size
+ * @param subgroup_size size of the subgroup
  * @param global_pointer Pointer to global memory
  * @param queue Associated queue
  */
 template <typename T>
-void populate_wg_twiddles(std::size_t fft_size, T* global_pointer, sycl::queue& queue) {
+void populate_wg_twiddles(std::size_t fft_size, int subgroup_size, T* global_pointer, sycl::queue& queue) {
   int fact_wi =
-      static_cast<int>(fft_size) / detail::factorize_sg(static_cast<int>(fft_size), SYCLFFT_TARGET_SUBGROUP_SIZE);
-  if (fft_size <= (MAX_FFT_SIZE_WI * SYCLFFT_TARGET_SUBGROUP_SIZE) && fits_in_wi<T>(fact_wi)) {
+      static_cast<int>(fft_size) / detail::factorize_sg(static_cast<int>(fft_size), subgroup_size);
+  if (fft_size <= (MAX_FFT_SIZE_WI * subgroup_size) && fits_in_wi<T>(fact_wi)) {
     return;
   }
   std::size_t N = detail::factorize(fft_size);
@@ -562,7 +533,6 @@
   }
   queue.copy(temp_host, global_pointer, 2 * fft_size).wait();
   sycl::free(temp_host, queue);
->>>>>>> caa74258
 }
 
 /**
@@ -574,11 +544,8 @@
  * @return Number of elements of size T that need to fit into local memory
  */
 template <typename T>
-std::size_t num_scalars_in_local_mem(std::size_t fft_size, std::size_t Subgroup_size) {
+std::size_t num_scalars_in_local_mem(std::size_t fft_size, std::size_t subgroup_size) {
   if (fits_in_wi<T>(fft_size)) {
-<<<<<<< HEAD
-    return detail::pad_local(2 * fft_size * Subgroup_size) * SYCLFFT_SGS_IN_WG;
-=======
     return detail::pad_local(2 * fft_size * subgroup_size) * SYCLFFT_SGS_IN_WG;
   } else {
     if (fft_size <= MAX_FFT_SIZE_WI * subgroup_size) {
@@ -591,19 +558,10 @@
     } else {
       return detail::pad_local(2 * fft_size);
     }
->>>>>>> caa74258
   }
   return 0;
 }
 
-<<<<<<< HEAD
-  // Check that fft_size can be represented as an int
-  if (fft_size <= MAX_FFT_SIZE_WI * Subgroup_size) {
-    std::size_t factor_sg =
-        static_cast<std::size_t>(detail::factorize_sg(static_cast<int>(fft_size), static_cast<int>(Subgroup_size)));
-    std::size_t n_ffts_per_sg = Subgroup_size / factor_sg;
-    return detail::pad_local(2 * fft_size * n_ffts_per_sg) * SYCLFFT_SGS_IN_WG;
-=======
 template <typename T>
 std::size_t num_scalars_in_twiddles(std::size_t fft_size, std::size_t subgroup_size) {
   if (fits_in_wi<T>(fft_size)) {
@@ -617,7 +575,6 @@
       std::size_t M = fft_size / N;
       return 2 * (M + N);
     }
->>>>>>> caa74258
   }
 
   return 0;
@@ -629,34 +586,29 @@
  * @tparam T type of the scalar used for computations
  * @param fft_size size of each transform
  * @param n_transforms number of transforms
- * @param Subgroup_size size of subgroup used by the compute kernel
+ * @param subgroup_size size of subgroup used by the compute kernel
  * @param n_compute_units number fo compute units on target device
  * @return Number of elements of size T that need to fit into local memory
  */
 template <typename T>
-std::size_t get_global_size(std::size_t fft_size, std::size_t n_transforms, std::size_t Subgroup_size,
+std::size_t get_global_size(std::size_t fft_size, std::size_t n_transforms, std::size_t subgroup_size,
                             std::size_t n_compute_units) {
   std::size_t maximum_n_sgs = 8 * n_compute_units * 64;
   std::size_t n_sgs_we_can_utilize = (n_transforms + subgroup_size - 1) / subgroup_size;
   if (fits_in_wi<T>(fft_size)) {
-<<<<<<< HEAD
-    n_sgs_we_can_utilize = (n_transforms + Subgroup_size - 1) / Subgroup_size;
-    return Subgroup_size * detail::roundUpToMultiple(sycl::min(maximum_n_sgs, n_sgs_we_can_utilize),
-=======
     return subgroup_size * detail::roundUpToMultiple(sycl::min(maximum_n_sgs, n_sgs_we_can_utilize),
->>>>>>> caa74258
                                                      static_cast<std::size_t>(SYCLFFT_SGS_IN_WG));
   }
   // Check that fft_size can be represented as an int
-  if (fft_size <= MAX_FFT_SIZE_WI * Subgroup_size) {
+  if (fft_size <= MAX_FFT_SIZE_WI * subgroup_size) {
     std::size_t factor_sg =
-        static_cast<std::size_t>(detail::factorize_sg(static_cast<int>(fft_size), static_cast<int>(Subgroup_size)));
-    std::size_t n_ffts_per_sg = Subgroup_size / factor_sg;
+        static_cast<std::size_t>(detail::factorize_sg(static_cast<int>(fft_size), static_cast<int>(subgroup_size)));
+    std::size_t n_ffts_per_sg = subgroup_size / factor_sg;
     n_sgs_we_can_utilize = divideCeil(n_transforms, n_ffts_per_sg);
     // Less subgroups launched seems to be optimal for subgroup implementation.
     // This is a temporary solution until we have tuning
     maximum_n_sgs /= 4;
-    return Subgroup_size * detail::roundUpToMultiple(sycl::min(maximum_n_sgs, n_sgs_we_can_utilize),
+    return subgroup_size * detail::roundUpToMultiple(sycl::min(maximum_n_sgs, n_sgs_we_can_utilize),
                                                      static_cast<std::size_t>(SYCLFFT_SGS_IN_WG));
   } else {
     return subgroup_size * detail::roundUpToMultiple(sycl::min(maximum_n_sgs, n_sgs_we_can_utilize),
